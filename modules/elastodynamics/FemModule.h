--- conflicted
+++ resolved
@@ -1,4 +1,4 @@
-﻿// -*- tab-width: 2; indent-tabs-mode: nil; coding: utf-8-with-signature -*-
+// -*- tab-width: 2; indent-tabs-mode: nil; coding: utf-8-with-signature -*-
 //-----------------------------------------------------------------------------
 // Copyright 2000-2025 CEA (www.cea.fr) IFPEN (www.ifpenergiesnouvelles.com)
 // See the top-level COPYRIGHT file for details.
@@ -83,11 +83,8 @@
   Real mu; // Lame parameter μ
   Real lambda; // Lame parameter λ
 
-<<<<<<< HEAD
   Real3 f = {0,0,0}; // body force 𝐟
 
-=======
->>>>>>> 360819a6
   Real c0; // constant c₀
   Real c1; // constant c₁
   Real c2; // constant c₂
