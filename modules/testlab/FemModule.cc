﻿// -*- tab-width: 2; indent-tabs-mode: nil; coding: utf-8-with-signature -*-
//-----------------------------------------------------------------------------
// Copyright 2000-2025 CEA (www.cea.fr) IFPEN (www.ifpenergiesnouvelles.com)
// See the top-level COPYRIGHT file for details.
// SPDX-License-Identifier: Apache-2.0
//-----------------------------------------------------------------------------
/*---------------------------------------------------------------------------*/
/* FemModule.cc                                                (C) 2022-2025 */
/*                                                                           */
/* Testlab is testing ground for algorithms in ArcaneFEM.                    */
/*---------------------------------------------------------------------------*/
/*---------------------------------------------------------------------------*/

#include "FemModule.h"

/*---------------------------------------------------------------------------*/
/*---------------------------------------------------------------------------*/

void FemModule::_dumpTimeStats()
{
  Int64 nb_node = mesh()->ownNodes().size();
  Int64 total_nb_node = mesh()->parallelMng()->reduce(Parallel::ReduceSum, nb_node);

  Int64 nb_face = mesh()->outerFaces().size();
  Int64 total_nb_boundary_elt = mesh()->parallelMng()->reduce(Parallel::ReduceSum, nb_face);

  Int64 nb_cell = mesh()->ownCells().size();
  Int64 total_nb_elt = mesh()->parallelMng()->reduce(Parallel::ReduceSum, nb_cell);

  // Only master sub domain values are representative for time statistics
  if (!_isMasterRank())
    return;

  ofstream dump_file("./output/listing/time_stats.json");
  JSONWriter json_writer(JSONWriter::FormatFlags::None);

  json_writer.beginObject();

  json_writer.write("cacheWarming", m_cache_warming);
  json_writer.write("nbParallelInstance", parallelMng()->commSize());

  ParameterList parameter_list = this->subDomain()->application()->applicationInfo().commandLineArguments().parameters();
  if (m_running_on_gpu)
    json_writer.write("acceleratorRuntime", parameter_list.getParameterOrNull("AcceleratorRuntime"));

  json_writer.write("meshDim", defaultMesh()->dimension());
  json_writer.write("nbNode", total_nb_node);
  json_writer.write("nbBoundaryElement", total_nb_boundary_elt);
  json_writer.write("nbElement", total_nb_elt);

  m_time_stats->dumpStatsJSON(json_writer);

  json_writer.endObject();

  dump_file << json_writer.getBuffer();
}

/*---------------------------------------------------------------------------*/
/*---------------------------------------------------------------------------*/

void FemModule::
endModule()
{
  _dumpTimeStats();
}

void FemModule::
compute()
{
  info() << "[ArcaneFem-Info] Started module compute()";
  Real elapsedTime = platform::getRealTime();

  // Stop code after computations
  if (m_global_iteration() > 0)
    subDomain()->timeLoopMng()->stopComputeLoop(true);

  m_linear_system.reset();
  m_linear_system.setLinearSystemFactory(options()->linearSystem());
  m_linear_system.initialize(subDomain(), acceleratorMng()->defaultRunner(), m_dofs_on_nodes.dofFamily(), "Solver");
  if (m_petsc_flags != NULL)
  _setPetscFlagsFromCommandline();
  _printArcaneFemTime("[ArcaneFem-Timer] init-linear-system", (platform::getRealTime() - elapsedTime));

  Int64 nb_node = mesh()->ownNodes().size();
  Int64 total_nb_node = mesh()->parallelMng()->reduce(Parallel::ReduceSum, nb_node);

  Int64 nb_face = mesh()->outerFaces().size();
  Int64 total_nb_boundary_elt = mesh()->parallelMng()->reduce(Parallel::ReduceSum, nb_face);

  Int64 nb_cell = mesh()->ownCells().size();
  Int64 total_nb_elt = mesh()->parallelMng()->reduce(Parallel::ReduceSum, nb_cell);

  info() << "[ArcaneFem-Info] mesh dimension " << defaultMesh()->dimension();
  info() << "[ArcaneFem-Info] mesh boundary elements " << total_nb_boundary_elt;
  info() << "[ArcaneFem-Info] mesh cells " << total_nb_elt;
  info() << "[ArcaneFem-Info] mesh nodes " << total_nb_node;

  _doStationarySolve();

  elapsedTime = platform::getRealTime() - elapsedTime;
  _printArcaneFemTime("[ArcaneFem-Timer] compute", elapsedTime);
}

/*---------------------------------------------------------------------------*/
/*---------------------------------------------------------------------------*/

void FemModule::
startInit()
{
  info() << "[ArcaneFem-Info] Started module startInit()";
  Real elapsedTime = platform::getRealTime();
  Real TimeStart;

  m_queue = *(acceleratorMng()->defaultQueue());
  // When everything will be available on the GPU we will be able to
  // use device memory.
  //if (m_queue.isAcceleratorPolicy())
  //m_queue.setMemoryRessource(eMemoryRessource::Device);

  {
    IMesh* mesh = defaultMesh();
    if (mesh->dimension() == 3) {
      TimeStart = platform::getRealTime();
      m_node_node_via_edge_connectivity = MeshUtils::computeNodeNodeViaEdgeConnectivity(defaultMesh(), "NodeNodeViaEdge");
      m_node_node_via_edge_connectivity->connectivity()->dumpStats(std::cout);
      IndexedNodeNodeConnectivityView nn_cv = m_node_node_via_edge_connectivity->view();
      Int64 nb_edge = 0;
      ENUMERATE_NODE (inode, allNodes()) {
        Node node = *inode;
        nb_edge += nn_cv.nbNode(node);
      }
      m_nb_edge = nb_edge / 2;
      _printArcaneFemTime("[ArcaneFem-Timer] init-nde-nde-contvty", (platform::getRealTime() - TimeStart));
    }
    else {
      m_node_node_via_edge_connectivity = MeshUtils::computeNodeNodeViaEdgeConnectivity(defaultMesh(), "NodeNodeViaEdge");
      m_nb_edge = mesh->nbEdge();
    }

    if (options()->bsr || options()->bsrAtomicFree()) {
      bool use_csr_in_linear_system = options()->linearSystem.serviceName() == "HypreLinearSystem";
      m_bsr_format.initialize(mesh, 1, use_csr_in_linear_system, options()->bsrAtomicFree);
    }
  }

  TimeStart = platform::getRealTime();
  m_dofs_on_nodes.initialize(mesh(), 1);
  m_dof_family = m_dofs_on_nodes.dofFamily();
  _printArcaneFemTime("[ArcaneFem-Timer] initialize-DOFs", (platform::getRealTime() - TimeStart));

  _handleFlags();

  TimeStart = platform::getRealTime();
  _initBoundaryconditions();
  _printArcaneFemTime("[ArcaneFem-Timer] initialize-bc", (platform::getRealTime() - TimeStart));

  _checkCellType();

  elapsedTime = platform::getRealTime() - elapsedTime;
  _printArcaneFemTime("[ArcaneFem-Timer] initialize-total", elapsedTime);
}

/*---------------------------------------------------------------------------*/
/*---------------------------------------------------------------------------*/

void FemModule ::
_handleFlags()
{
  ParameterList parameter_list = this->subDomain()->application()->applicationInfo().commandLineArguments().parameters();
  String cache_warm = parameter_list.getParameterOrNull("cache_warming");
  if (cache_warm != NULL) {
    auto tmp = Convert::Type<Integer>::tryParse(cache_warm);
    m_cache_warming = *tmp;
    info() << "[ArcaneFem-Info] cache warming activated via CLI";
    info() << "[ArcaneFem-Info] A cache warming of " << m_cache_warming << " iterations will happen";
  }
  if (cache_warm == NULL) {
    m_cache_warming = options()->cacheWarming();
    if (m_cache_warming != 1)
      info() << "[ArcaneFem-Info] A cache warming of " << m_cache_warming << " iterations will happen";
  }
  if (parameter_list.getParameterOrNull("COO") == "TRUE" || options()->coo()) {
    m_use_coo = true;
    m_use_legacy = false;
    info() << "[ArcaneFem-Info] Matrix format COO activated via CLI";
  }
  if (parameter_list.getParameterOrNull("S-COO") == "TRUE" || options()->cooSorting()) {
    m_use_coo_sort = true;
    m_use_legacy = false;
    info() << "[ArcaneFem-Info] Matrix format S_COO activated via CLI";
  }
  if (parameter_list.getParameterOrNull("COO_GPU") == "TRUE" || options()->cooGpu()) {
    m_use_coo_gpu = true;
    m_use_legacy = false;
    info() << "[ArcaneFem-Info] Matrix format COO_GPU activated via CLI";
  }
  if (parameter_list.getParameterOrNull("S-COO_GPU") == "TRUE" || options()->cooSortingGpu()) {
    m_use_coo_sort_gpu = true;
    m_use_legacy = false;
    info() << "[ArcaneFem-Info] Matrix format S_COO_GPU activated via CLI";
  }
  if (parameter_list.getParameterOrNull("CSR") == "TRUE" || options()->csr()) {
    m_use_csr = true;
    m_use_legacy = false;
    info() << "[ArcaneFem-Info] Matrix format CSR activated via CLI";
  }
  if (parameter_list.getParameterOrNull("CSR_GPU") == "TRUE" || options()->csrGpu()) {
    m_use_csr_gpu = true;
    m_use_legacy = false;
    info() << "[ArcaneFem-Info] Matrix format CSR_GPU activated via CLI";
  }
  if (parameter_list.getParameterOrNull("AF-CSR_GPU") == "TRUE" || options()->nwcsr()) {
    m_use_nodewise_csr = true;
    m_use_legacy = false;
    info() << "[ArcaneFem-Info] Matrix format AF_CSR_GPU activated via CLI";
  }
  if (parameter_list.getParameterOrNull("BL-CSR_GPU") == "TRUE" || options()->blcsr()) {
    m_use_buildless_csr = true;
    m_use_legacy = false;
    info() << "[ArcaneFem-Info] Matrix format BL_CSR_GPU activated via CLI";
  }
  if (parameter_list.getParameterOrNull("BSR_GPU") == "TRUE" || options()->bsr) {
    m_use_bsr = true;
    m_use_legacy = false;
    info() << "[ArcaneFem-Info] Matrix format BSR_GPU activated via CLI";
  }
  if (parameter_list.getParameterOrNull("AF-BSR_GPU") == "TRUE" || options()->bsrAtomicFree()) {
    m_use_bsr_atomic_free = true;
    m_use_legacy = false;
    info() << "[ArcaneFem-Info] Matrix format atomic free BSR_GPU activated via CLI";
  }
  if (parameter_list.getParameterOrNull("DOK") == "TRUE" || m_use_legacy || options()->legacy()) {
    m_use_legacy = true;
    info() << "[ArcaneFem-Info] Matrix format DOK LEGACYactivated via CLI";
  }
  else if (parameter_list.getParameterOrNull("DOK") == "FALSE" || options()->legacy()) {
    m_use_legacy = false;
    info() << "[ArcaneFem-Info] Matrix format DOK disabled via CLI";
  }
  if (parameter_list.getParameterOrNull("AcceleratorRuntime") == "cuda") {
    m_running_on_gpu = true;
    info() << "[ArcaneFem-Info] CUDA Accelerator Runtime for GPU";
  }
  if (parameter_list.getParameterOrNull("AcceleratorRuntime") == "hip") {
    m_running_on_gpu = true;
    info() << "[ArcaneFem-Info] HIP Accelerator Runtime for GPU";
  }
  if (parameter_list.getParameterOrNull("solve_linear_system") == "FALSE") {
    m_solve_linear_system = false;
    info() << "[ArcaneFem-Info] Linear system assembled not solved (solve_linear_system = FALSE)";
  }
  if (parameter_list.getParameterOrNull("cross_validation") == "FALSE") {
    m_cross_validation = false;
    info() << "[ArcaneFem-Info] Cross validation disabled (cross_validation = FALSE)";
  }
  m_petsc_flags = parameter_list.getParameterOrNull("petsc_flags");
  if (m_petsc_flags != NULL) {
    info() << "[ArcaneFem-Info] PETSc flags the user provided will be used (petsc_flags != NULL)";
  }
}

/*---------------------------------------------------------------------------*/
/*---------------------------------------------------------------------------*/

ARCCORE_HOST_DEVICE RealMatrix<3, 3> computeElementMatrixTria3(CellLocalId cell_lid, const IndexedCellNodeConnectivityView& cn_cv, const Accelerator::VariableNodeReal3InView& in_node_coord)
{
  Real area = Arcane::FemUtils::Gpu::MeshOperation::computeAreaTria3(cell_lid, cn_cv, in_node_coord);
  Real3 dxU = Arcane::FemUtils::Gpu::FeOperation2D::computeGradientXTria3(cell_lid, cn_cv, in_node_coord);
  Real3 dyU = Arcane::FemUtils::Gpu::FeOperation2D::computeGradientYTria3(cell_lid, cn_cv, in_node_coord);
  return area * (dxU ^ dxU) + area * (dyU ^ dyU);
}

/*---------------------------------------------------------------------------*/
/*---------------------------------------------------------------------------*/

ARCCORE_HOST_DEVICE RealMatrix<1, 3> computeElementVectorTria3Gpu(CellLocalId cell_lid, const IndexedCellNodeConnectivityView& cn_cv, const ax::VariableNodeReal3InView& in_node_coord, Int32 node_lid)
{
  Real area = Arcane::FemUtils::Gpu::MeshOperation::computeAreaTria3(cell_lid, cn_cv, in_node_coord);

  Real3 dxU = FemUtils::Gpu::FeOperation2D::computeGradientXTria3(cell_lid, cn_cv, in_node_coord);
  Real3 dyU = FemUtils::Gpu::FeOperation2D::computeGradientYTria3(cell_lid, cn_cv, in_node_coord);

  Real3 node_vector_integral = area * dxU[node_lid] * dxU + area * dyU[node_lid] * dyU;
  return { node_vector_integral[0], node_vector_integral[1], node_vector_integral[2] };
}

/*---------------------------------------------------------------------------*/
/*---------------------------------------------------------------------------*/

ARCCORE_HOST_DEVICE RealMatrix<4, 4> computeElementMatrixTetra4(CellLocalId cell_lid, const IndexedCellNodeConnectivityView& cn_cv, const Accelerator::VariableNodeReal3InView& in_node_coord)
{
  Real volume = Arcane::FemUtils::Gpu::MeshOperation::computeVolumeTetra4(cell_lid, cn_cv, in_node_coord);
  Real4 dxU = Arcane::FemUtils::Gpu::FeOperation3D::computeGradientXTetra4(cell_lid, cn_cv, in_node_coord);
  Real4 dyU = Arcane::FemUtils::Gpu::FeOperation3D::computeGradientYTetra4(cell_lid, cn_cv, in_node_coord);
  Real4 dzU = Arcane::FemUtils::Gpu::FeOperation3D::computeGradientZTetra4(cell_lid, cn_cv, in_node_coord);
  return volume * (dxU ^ dxU) + volume * (dyU ^ dyU) + volume * (dzU ^ dzU);
}

/*---------------------------------------------------------------------------*/
/*---------------------------------------------------------------------------*/

ARCCORE_HOST_DEVICE RealMatrix<1, 4> computeElementVectorTetra4Gpu(CellLocalId cell_lid, const IndexedCellNodeConnectivityView& cn_cv, const ax::VariableNodeReal3InView& in_node_coord, Int32 node_lid)
{
  Real volume = Arcane::FemUtils::Gpu::MeshOperation::computeVolumeTetra4(cell_lid, cn_cv, in_node_coord);

  Real4 dxU = Arcane::FemUtils::Gpu::FeOperation3D::computeGradientXTetra4(cell_lid, cn_cv, in_node_coord);
  Real4 dyU = Arcane::FemUtils::Gpu::FeOperation3D::computeGradientYTetra4(cell_lid, cn_cv, in_node_coord);
  Real4 dzU = Arcane::FemUtils::Gpu::FeOperation3D::computeGradientZTetra4(cell_lid, cn_cv, in_node_coord);

  Real4 node_vector_integral = volume * dxU[node_lid] * dxU + volume * dyU[node_lid] * dyU + volume * dzU[node_lid] * dzU;

  return { node_vector_integral[0], node_vector_integral[1], node_vector_integral[2], node_vector_integral[3] };
}

/*---------------------------------------------------------------------------*/
/*---------------------------------------------------------------------------*/

void FemModule::
_doStationarySolve()
{
  Real assemblyTimeStart; // Timer variable

  Timer::Action timer_action(m_time_stats, "StationarySolve");
  Accelerator::ProfileRegion ps1(m_queue, "StationarySolve", 0xFF00FF);

  _getMaterialParameters();

  auto dim = mesh()->dimension();

  // Assemble the FEM bilinear operator (LHS - matrix A)
  if (m_use_legacy) {
    void (FemModule::*assembly_fun)() = dim == 2 ? &FemModule::_assembleBilinearOperatorTRIA3 : &FemModule::_assembleBilinearOperatorTETRA4;
    m_linear_system.clearValues();
    assemblyTimeStart = platform::getRealTime();
    (this->*assembly_fun)();
    _printArcaneFemTime("[ArcaneFem-Timer] assemble-DOK-mat", (platform::getRealTime() - assemblyTimeStart));
    if (m_cache_warming != 1)
      m_time_stats->resetStats("AssembleBilinearOperator_Legacy");
    for (auto i = 1; i < m_cache_warming; ++i) {
      m_linear_system.clearValues();
      assemblyTimeStart = platform::getRealTime();
      (this->*assembly_fun)();
      _printArcaneFemTime("[ArcaneFem-Timer] assemble-DOK-mat", (platform::getRealTime() - assemblyTimeStart));
    }
  }

  if (m_use_bsr) {
    UnstructuredMeshConnectivityView m_connectivity_view(mesh());
    auto cn_cv = m_connectivity_view.cellNode();
    auto command = makeCommand(m_queue);
    auto in_node_coord = ax::viewIn(command, m_node_coord);
    assemblyTimeStart = platform::getRealTime();

    m_bsr_format.computeSparsityAtomic();
    if (dim == 2)
      m_bsr_format.assembleBilinearAtomic([=] ARCCORE_HOST_DEVICE(CellLocalId cell_lid) { return computeElementMatrixTria3(cell_lid, cn_cv, in_node_coord); });
    else
      m_bsr_format.assembleBilinearAtomic([=] ARCCORE_HOST_DEVICE(CellLocalId cell_lid) { return computeElementMatrixTetra4(cell_lid, cn_cv, in_node_coord); });
    _printArcaneFemTime("[ArcaneFem-Timer] assemble-BSR_GPU-mat", (platform::getRealTime() - assemblyTimeStart));

    for (auto i = 1; i < m_cache_warming; ++i) {
      m_bsr_format.resetMatrixValues();
      assemblyTimeStart = platform::getRealTime();
      m_bsr_format.computeSparsityAtomic();
      if (dim == 2)
        m_bsr_format.assembleBilinearAtomic([=] ARCCORE_HOST_DEVICE(CellLocalId cell_lid) { return computeElementMatrixTria3(cell_lid, cn_cv, in_node_coord); });
      else
        m_bsr_format.assembleBilinearAtomic([=] ARCCORE_HOST_DEVICE(CellLocalId cell_lid) { return computeElementMatrixTetra4(cell_lid, cn_cv, in_node_coord); });
      _printArcaneFemTime("[ArcaneFem-Timer] assemble-BSR_GPU-mat", (platform::getRealTime() - assemblyTimeStart));
    }
  }

  if (m_use_bsr_atomic_free) {
    UnstructuredMeshConnectivityView m_connectivity_view(mesh());
    auto cn_cv = m_connectivity_view.cellNode();
    auto command = makeCommand(m_queue);
    auto in_node_coord = ax::viewIn(command, m_node_coord);
    assemblyTimeStart = platform::getRealTime();

    m_bsr_format.computeSparsityAtomicFree();
    if (dim == 2)
      m_bsr_format.assembleBilinearAtomicFree([=] ARCCORE_HOST_DEVICE(CellLocalId cell_lid, Int32 node_lid) { return computeElementVectorTria3Gpu(cell_lid, cn_cv, in_node_coord, node_lid); });
    else
      m_bsr_format.assembleBilinearAtomicFree([=] ARCCORE_HOST_DEVICE(CellLocalId cell_lid, Int32 node_lid) { return computeElementVectorTetra4Gpu(cell_lid, cn_cv, in_node_coord, node_lid); });
    _printArcaneFemTime("[ArcaneFem-Timer] assemble-AF_BSR_GPU-mat", (platform::getRealTime() - assemblyTimeStart));

    for (auto i = 1; i < m_cache_warming; ++i) {
      m_bsr_format.resetMatrixValues();
      assemblyTimeStart = platform::getRealTime();
      m_bsr_format.computeSparsityAtomicFree();
      if (dim == 2)
        m_bsr_format.assembleBilinearAtomicFree([=] ARCCORE_HOST_DEVICE(CellLocalId cell_lid, Int32 node_lid) { return computeElementVectorTria3Gpu(cell_lid, cn_cv, in_node_coord, node_lid); });
      else
        m_bsr_format.assembleBilinearAtomicFree([=] ARCCORE_HOST_DEVICE(CellLocalId cell_lid, Int32 node_lid) { return computeElementVectorTetra4Gpu(cell_lid, cn_cv, in_node_coord, node_lid); });
      _printArcaneFemTime("[ArcaneFem-Timer] assemble-AF_BSR_GPU-mat", (platform::getRealTime() - assemblyTimeStart));
    }
  }

  if (m_use_csr) {
    void (FemModule::*assembly_fun)() = dim == 2 ? &FemModule::_assembleCsrBilinearOperatorTRIA3 : &FemModule::_assembleCsrBilinearOperatorTETRA4;
    m_linear_system.clearValues();
    assemblyTimeStart = platform::getRealTime();
    (this->*assembly_fun)();
    _printArcaneFemTime("[ArcaneFem-Timer] assemble-CSR-mat", (platform::getRealTime() - assemblyTimeStart));
    if (m_cache_warming != 1)
      m_time_stats->resetStats("AssembleBilinearOperator_Csr");
    for (auto i = 1; i < m_cache_warming; ++i) {
      m_linear_system.clearValues();
      assemblyTimeStart = platform::getRealTime();
      (this->*assembly_fun)();
      _printArcaneFemTime("[ArcaneFem-Timer] assemble-CSR-mat", (platform::getRealTime() - assemblyTimeStart));
    }
  }

  if (m_use_coo) {
    void (FemModule::*assembly_fun)() = dim == 2 ? &FemModule::_assembleCooBilinearOperatorTRIA3 : &FemModule::_assembleCooBilinearOperatorTETRA4;
    m_linear_system.clearValues();
    assemblyTimeStart = platform::getRealTime();
    (this->*assembly_fun)();
    _printArcaneFemTime("[ArcaneFem-Timer] assemble-COO-mat", (platform::getRealTime() - assemblyTimeStart));
    if (m_cache_warming != 1)
      m_time_stats->resetStats("AssembleBilinearOperator_Coo");
    for (auto i = 1; i < m_cache_warming; ++i) {
      m_linear_system.clearValues();
      assemblyTimeStart = platform::getRealTime();
      (this->*assembly_fun)();
      _printArcaneFemTime("[ArcaneFem-Timer] assemble-COO-mat", (platform::getRealTime() - assemblyTimeStart));
    }
  }

  if (m_use_coo_sort) {
    void (FemModule::*assembly_fun)() = dim == 2 ? &FemModule::_assembleCooSortBilinearOperatorTRIA3 : &FemModule::_assembleCooSortBilinearOperatorTETRA4;
    m_linear_system.clearValues();
    assemblyTimeStart = platform::getRealTime();
    (this->*assembly_fun)();
    _printArcaneFemTime("[ArcaneFem-Timer] assemble-COO-mat", (platform::getRealTime() - assemblyTimeStart));
    if (m_cache_warming != 1)
      m_time_stats->resetStats("AssembleBilinearOperator_CooSort");
    for (auto i = 1; i < m_cache_warming; ++i) {
      m_linear_system.clearValues();
      assemblyTimeStart = platform::getRealTime();
      (this->*assembly_fun)();
      _printArcaneFemTime("[ArcaneFem-Timer] assemble-S_COO-mat", (platform::getRealTime() - assemblyTimeStart));
    }
  }

  if (m_use_coo_gpu) {
    void (FemModule::*assembly_fun)() = dim == 2 ? &FemModule::_assembleCooGPUBilinearOperatorTRIA3 : &FemModule::_assembleCooGPUBilinearOperatorTETRA4;
    m_linear_system.clearValues();
    assemblyTimeStart = platform::getRealTime();
    (this->*assembly_fun)();
    _printArcaneFemTime("[ArcaneFem-Timer] assemble-COO_GPU-mat", (platform::getRealTime() - assemblyTimeStart));
    if (m_cache_warming != 1)
      m_time_stats->resetStats("AssembleBilinearOperator_Coo_Gpu");
    for (auto i = 1; i < m_cache_warming; ++i) {
      m_linear_system.clearValues();
      assemblyTimeStart = platform::getRealTime();
      (this->*assembly_fun)();
      _printArcaneFemTime("[ArcaneFem-Timer] assemble-COO_GPU-mat", (platform::getRealTime() - assemblyTimeStart));
    }
  }

  if (m_use_coo_sort_gpu) {
    void (FemModule::*assembly_fun)() = dim == 2 ? &FemModule::_assembleCooSortGPUBilinearOperatorTRIA3 : &FemModule::_assembleCooSortGPUBilinearOperatorTETRA4;
    m_linear_system.clearValues();
    assemblyTimeStart = platform::getRealTime();
    (this->*assembly_fun)();
    _printArcaneFemTime("[ArcaneFem-Timer] assemble-S_COO_GPU-mat", (platform::getRealTime() - assemblyTimeStart));
    if (m_cache_warming != 1)
      m_time_stats->resetStats("AssembleBilinearOperator_CooSort_Gpu");
    for (auto i = 1; i < m_cache_warming; ++i) {
      m_linear_system.clearValues();
      assemblyTimeStart = platform::getRealTime();
      (this->*assembly_fun)();
      _printArcaneFemTime("[ArcaneFem-Timer] assemble-S_COO_GPU-mat", (platform::getRealTime() - assemblyTimeStart));
    }
  }

  if (m_use_csr_gpu) {
    void (FemModule::*assembly_fun)() = dim == 2 ? &FemModule::_assembleCsrGPUBilinearOperatorTRIA3 : &FemModule::_assembleCsrGPUBilinearOperatorTETRA4;
    m_linear_system.clearValues();
    assemblyTimeStart = platform::getRealTime();
    (this->*assembly_fun)();
    _printArcaneFemTime("[ArcaneFem-Timer] assemble-CSR_GPU-mat", (platform::getRealTime() - assemblyTimeStart));
    if (m_cache_warming != 1)
      m_time_stats->resetStats("AssembleBilinearOperator_Csr_Gpu");
    for (auto i = 1; i < m_cache_warming; ++i) {
      m_linear_system.clearValues();
      assemblyTimeStart = platform::getRealTime();
      (this->*assembly_fun)();
      _printArcaneFemTime("[ArcaneFem-Timer] assemble-CSR_GPU-mat", (platform::getRealTime() - assemblyTimeStart));
    }
  }

  if (m_use_nodewise_csr) {
    void (FemModule::*assembly_fun)() = dim == 2 ? &FemModule::_assembleNodeWiseCsrBilinearOperatorTria3 : &FemModule::_assembleNodeWiseCsrBilinearOperatorTetra4;
    m_linear_system.clearValues();
    assemblyTimeStart = platform::getRealTime();
    (this->*assembly_fun)();
    _printArcaneFemTime("[ArcaneFem-Timer] assemble-AF_CSR_GPU-mat", (platform::getRealTime() - assemblyTimeStart));
    if (m_cache_warming != 1)
      m_time_stats->resetStats("AssembleBilinearOperator_CsrNodeWise");
    for (auto i = 1; i < m_cache_warming; ++i) {
      m_linear_system.clearValues();
      assemblyTimeStart = platform::getRealTime();
      (this->*assembly_fun)();
      _printArcaneFemTime("[ArcaneFem-Timer] assemble-AF_CSR_GPU-mat", (platform::getRealTime() - assemblyTimeStart));
    }
  }

  if (m_use_buildless_csr) {
    void (FemModule::*assembly_fun)() = dim == 2 ? &FemModule::_assembleBuildLessCsrBilinearOperatorTria3 : &FemModule::_assembleBuildLessCsrBilinearOperatorTetra4;
    m_linear_system.clearValues();
    assemblyTimeStart = platform::getRealTime();
    (this->*assembly_fun)();
    _printArcaneFemTime("[ArcaneFem-Timer] assemble-BL_CSR_GPU-mat", (platform::getRealTime() - assemblyTimeStart));
    if (m_cache_warming != 1)
      m_time_stats->resetStats("AssembleBilinearOperator_CsrBuildLess");
    for (auto i = 1; i < m_cache_warming; ++i) {
      m_linear_system.clearValues();
      assemblyTimeStart = platform::getRealTime();
      (this->*assembly_fun)();
      _printArcaneFemTime("[ArcaneFem-Timer] assemble-BL_CSR_GPU-mat", (platform::getRealTime() - assemblyTimeStart));
    }
  }

  // Assemble the FEM linear operator (RHS - vector b)
  if (m_use_buildless_csr || m_use_csr_gpu || m_use_nodewise_csr || m_use_csr) {
    //_assembleCsrLinearOperator();
    _assembleCsrGpuLinearOperator();
    {
      Timer::Action timer_action(m_time_stats, "TranslateToLinearSystem");
      m_csr_matrix.translateToLinearSystem(m_linear_system, m_queue);
    }
    _translateRhs();
  }
  else if (m_use_bsr || m_use_bsr_atomic_free) {
    _assembleLinearOperator(&(m_bsr_format.matrix()));
    Timer::Action timer_action(m_time_stats, "TranslateToLinearSystem");
    m_bsr_format.toLinearSystem(m_linear_system);
  }
  else {
    if (m_use_coo || m_use_coo_sort || m_use_coo_gpu || m_use_coo_sort_gpu) {
      Timer::Action timer_action(m_time_stats, "TranslateToLinearSystem");
      m_coo_matrix.translateToLinearSystem(m_linear_system);
    }
    _assembleLinearOperator();
  }

  // solve linear system
  if (m_solve_linear_system)
    _solve();

  // Check results
  if (m_solve_linear_system && m_cross_validation)
    _checkResultFile();
}

/*---------------------------------------------------------------------------*/
/*---------------------------------------------------------------------------*/

void FemModule::
_getMaterialParameters()
{
  info() << "[ArcaneFem-Info] Started module _getMaterialParameters()";
  Real elapsedTime = platform::getRealTime();

  f = options()->f();
  ElementNodes = 3.;

  if (mesh()->dimension() == 3)
    ElementNodes = 4.;

  elapsedTime = platform::getRealTime() - elapsedTime;
  _printArcaneFemTime("[ArcaneFem-Timer] get-material-params", elapsedTime);
}

/*---------------------------------------------------------------------------*/
/*---------------------------------------------------------------------------*/

void FemModule::
_initBoundaryconditions()
{
  info() << "[ArcaneFem-Info] Started module _initBoundaryconditions()";

  _applyDirichletBoundaryConditions();
}

/*---------------------------------------------------------------------------*/
/*---------------------------------------------------------------------------*/

void FemModule::
_applyDirichletBoundaryConditionsGpu()
{
  info() << "[ArcaneFem-Info] Started module _applyDirichletBoundaryConditionsGpu()";

  for (const auto& bs : options()->dirichletBoundaryCondition()) {
    FaceGroup group = bs->surface();
    Real value = bs->value();
    info() << "Apply Dirichlet boundary condition surface=" << group.name() << " v=" << value
           << " via " << options()->enforceDirichletMethod() << " method ";

    RunQueue* queue = acceleratorMng()->defaultQueue();
    auto command = makeCommand(queue);

    UnstructuredMeshConnectivityView m_connectivity_view;
    auto in_node_coord = ax::viewIn(command, m_node_coord);
    m_connectivity_view.setMesh(this->mesh());
    auto fnc = m_connectivity_view.faceNode();
    auto out_u_dirichlet = ax::viewOut(command, m_u_dirichlet);
    auto out_u = ax::viewOut(command, m_u);

    command << RUNCOMMAND_ENUMERATE(Face, iface, group)
    {
      for (NodeLocalId node : fnc.nodes(iface)) {
        out_u[node] = value;
        out_u_dirichlet[node] = true;
      }
    };
  }

  for (const auto& bs : options()->dirichletPointCondition()) {

    RunQueue* queue = acceleratorMng()->defaultQueue();
    auto command = makeCommand(queue);

    auto out_u = ax::viewOut(command, m_u);
    auto out_u_dirichlet = ax::viewOut(command, m_u_dirichlet);

    NodeGroup group = bs->node();
    Real value = bs->value();
    info() << "Apply Dirichlet point condition node=" << group.name() << " v=" << value
           << " via " << options()->enforceDirichletMethod() << " method ";
    command << RUNCOMMAND_ENUMERATE(Node, inode, group)
    {
      out_u[inode] = value;
      out_u_dirichlet[inode] = true;
    };
  }
}

/*---------------------------------------------------------------------------*/
/*---------------------------------------------------------------------------*/

void FemModule::
_applyDirichletBoundaryConditions()
{
  info() << "[ArcaneFem-Info] Started module _applyDirichletBoundaryConditions()";

  for (const auto& bs : options()->dirichletBoundaryCondition()) {
    FaceGroup group = bs->surface();
    Real value = bs->value();
    info() << "Apply Dirichlet boundary condition surface=" << group.name() << " v=" << value
           << " via " << options()->enforceDirichletMethod() << " method ";
    ENUMERATE_ (Face, iface, group) {
      for (Node node : iface->nodes()) {
        //Original Code
        m_u[node] = value;
        m_u_dirichlet[node] = true;
      }
    }
  }

  for (const auto& bs : options()->dirichletPointCondition()) {
    NodeGroup group = bs->node();
    Real value = bs->value();
    info() << "Apply Dirichlet point condition node=" << group.name() << " v=" << value
           << " via " << options()->enforceDirichletMethod() << " method ";
    ENUMERATE_ (Node, inode, group) {
      Node node = *inode;
      m_u[node] = value;
      m_u_dirichlet[node] = true;
    }
  }
}

/*---------------------------------------------------------------------------*/
/*---------------------------------------------------------------------------*/

void FemModule::
_checkCellType()
{
  info() << "[ArcaneFem-Info] Started module _checkCellType()";
  Real elapsedTime = platform::getRealTime();

  Int16 type = 0;
  if (mesh()->dimension() == 3) {
    type = IT_Tetraedron4;
  }
  else {
    type = IT_Triangle3;
  }
  ENUMERATE_ (Cell, icell, allCells()) {
    Cell cell = *icell;
    if (cell.type() != type)
      ARCANE_FATAL("Only Triangle3 cell type is supported");
  }

  elapsedTime = platform::getRealTime() - elapsedTime;
  _printArcaneFemTime("[ArcaneFem-Timer] mesh-check", elapsedTime);
}

/*---------------------------------------------------------------------------*/
// Assemble the FEM linear operator
//  - This function enforces a Dirichlet boundary condition in a weak sense
//    via the penalty method
//  - The method also adds source term
//  - TODO: external fluxes
/*---------------------------------------------------------------------------*/

void FemModule::
_assembleLinearOperator(BSRMatrix* bsr_matrix)
{
  info() << "[ArcaneFem-Info] Started module _assembleLinearOperator()";
  Real elapsedTime = platform::getRealTime();

  // time registration
  Timer::Action timer_action(m_time_stats, "AssembleLinearOperator");

  // Temporary variable to keep values for the RHS part of the linear system
  VariableDoFReal& rhs_values(m_linear_system.rhsVariable());
  rhs_values.fill(0.0);

  auto node_dof(m_dofs_on_nodes.nodeDoFConnectivityView());

  if (options()->enforceDirichletMethod() == "Penalty") {

    Timer::Action timer_action(m_time_stats, "Penalty");

    //----------------------------------------------
    // penalty method to enforce Dirichlet BC
    //----------------------------------------------
    //  Let 'P' be the penalty term and let 'i' be the set of DOF for which
    //  Dirichlet condition needs to be applied
    //
    //  - For LHS matrix A the diag term corresponding to the Dirichlet DOF
    //           a_{i,i} = 1. * P
    //
    //  - For RHS vector b the term that corresponds to the Dirichlet DOF
    //           b_{i} = b_{i} * P
    //----------------------------------------------

    Real Penalty = options()->penalty(); // 1.0e30 is the default

    ENUMERATE_ (Node, inode, ownNodes()) {
      NodeLocalId node_id = *inode;
      if (m_u_dirichlet[node_id]) {
        DoFLocalId dof_id = node_dof.dofId(*inode, 0);
        // This SetValue should be updated in the acoording format we have (such as COO or CSR)
        if (bsr_matrix)
          bsr_matrix->setValue(dof_id, dof_id, Penalty);
        else
          m_linear_system.matrixSetValue(dof_id, dof_id, Penalty);
        Real u_g = Penalty * m_u[node_id];
        // This should be changed for a numArray
        rhs_values[dof_id] = u_g;
      }
    }
  }
  else if (options()->enforceDirichletMethod() == "WeakPenalty") {
    Timer::Action timer_action(m_time_stats, "WeakPenalty");

    //----------------------------------------------
    // weak penalty method to enforce Dirichlet BC
    //----------------------------------------------
    //  Let 'P' be the penalty term and let 'i' be the set of DOF for which
    //  Dirichlet condition needs to be applied
    //
    //  - For LHS matrix A the diag term corresponding to the Dirichlet DOF
    //           a_{i,i} = a_{i,i} + P
    //
    //  - For RHS vector b the term that corresponds to the Dirichlet DOF
    //           b_{i} = b_{i} * P
    //----------------------------------------------

    Real Penalty = options()->penalty(); // 1.0e30 is the default

    // The same as before
    ENUMERATE_ (Node, inode, ownNodes()) {
      NodeLocalId node_id = *inode;
      if (m_u_dirichlet[node_id]) {
        DoFLocalId dof_id = node_dof.dofId(*inode, 0);
        m_linear_system.matrixAddValue(dof_id, dof_id, Penalty);
        Real u_g = Penalty * m_u[node_id];
        rhs_values[dof_id] = u_g;
      }
    }
  }
  else if (options()->enforceDirichletMethod() == "RowElimination") {

    //----------------------------------------------
    // Row elimination method to enforce Dirichlet BC
    //----------------------------------------------
    //  Let 'I' be the set of DOF for which  Dirichlet condition needs to be applied
    //
    //  to apply the Dirichlet on 'i'th DOF
    //  - For LHS matrix A the row terms corresponding to the Dirichlet DOF
    //           a_{i,j} = 0.  : i!=j
    //           a_{i,j} = 1.  : i==j
    //----------------------------------------------
    ARCANE_FATAL("RowElimination Not Implemented for CSR GPU.");
    // The same as before
    // TODO
  }
  else if (options()->enforceDirichletMethod() == "RowColumnElimination") {

    //----------------------------------------------
    // Row elimination method to enforce Dirichlet BC
    //----------------------------------------------
    //  Let 'I' be the set of DOF for which  Dirichlet condition needs to be applied
    //
    //  to apply the Dirichlet on 'i'th DOF
    //  - For LHS matrix A the row terms corresponding to the Dirichlet DOF
    //           a_{i,j} = 0.  : i!=j  for all j
    //           a_{i,j} = 1.  : i==j
    //    also the column terms corresponding to the Dirichlet DOF
    //           a_{i,j} = 0.  : i!=j  for all i
    //----------------------------------------------
    ARCANE_FATAL("RowColumnElimination Not Implemented for CSR GPU.");
    // The same as before
    // TODO
  }
  else {

    info() << "Applying Dirichlet boundary condition via "
           << options()->enforceDirichletMethod() << " is not supported \n"
           << "enforce-Dirichlet-method only supports:\n"
           << "  - Penalty\n"
           << "  - WeakPenalty\n"
           << "  - RowElimination\n"
           << "  - RowColumnElimination\n";
  }

  {
    Timer::Action timer_action(m_time_stats, "ConstantSourceTermAssembly");
    //----------------------------------------------
    // Constant source term assembly
    //----------------------------------------------
    //
    //  $int_{Omega}(f*v^h)$
    //  only for noded that are non-Dirichlet
    //----------------------------------------------
    if (mesh()->dimension() == 2) {
      ENUMERATE_ (Cell, icell, allCells()) {
        Cell cell = *icell;
        Real area = _computeAreaTriangle3(cell);
        for (Node node : cell.nodes()) {
          if (!(m_u_dirichlet[node]) && node.isOwn()) {
            rhs_values[node_dof.dofId(node, 0)] += f * area / ElementNodes;
          }
        }
      }
    }

    if (mesh()->dimension() == 3) {
      ENUMERATE_ (Cell, icell, allCells()) {
        Cell cell = *icell;
        Real area = _computeAreaTetra4(cell);
        for (Node node : cell.nodes()) {
          if (!(m_u_dirichlet[node]) && node.isOwn()) {
            rhs_values[node_dof.dofId(node, 0)] += f * area / ElementNodes;
          }
        }
      }
    }
  }
  {
    Timer::Action timer_action(m_time_stats, "ConstantFluxTermAssembly");

    //----------------------------------------------
    // Constant flux term assembly
    //----------------------------------------------
    //
    //  only for noded that are non-Dirichlet
    //  $int_{dOmega_N}((q.n)*v^h)$
    // or
    //  $int_{dOmega_N}((n_x*q_x + n_y*q_y)*v^h)$
    //----------------------------------------------
    for (const auto& bs : options()->neumannBoundaryCondition()) {
      FaceGroup group = bs->surface();

      if (bs->value.isPresent()) {
        Real value = bs->value();
        ENUMERATE_ (Face, iface, group) {
          Face face = *iface;
          Real length = _computeEdgeLength2(face);
          for (Node node : iface->nodes()) {
            if (!(m_u_dirichlet[node]) && node.isOwn())
              // must replace rhs_values with numArray
              rhs_values[node_dof.dofId(node, 0)] += value * length / 2.;
          }
        }
        continue;
      }

      if (bs->valueX.isPresent() && bs->valueY.isPresent()) {
        Real valueX = bs->valueX();
        Real valueY = bs->valueY();
        ENUMERATE_ (Face, iface, group) {
          Face face = *iface;
          Real length = _computeEdgeLength2(face);
          Real2 Normal = _computeEdgeNormal2(face);
          for (Node node : iface->nodes()) {
            if (!(m_u_dirichlet[node]) && node.isOwn())
              // must replace rhs_values with numArray
              rhs_values[node_dof.dofId(node, 0)] += (Normal.x * valueX + Normal.y * valueY) * length / 2.;
          }
        }
        continue;
      }

      if (bs->valueX.isPresent()) {
        Real valueX = bs->valueX();
        ENUMERATE_ (Face, iface, group) {
          Face face = *iface;
          Real length = _computeEdgeLength2(face);
          Real2 Normal = _computeEdgeNormal2(face);
          for (Node node : iface->nodes()) {
            if (!(m_u_dirichlet[node]) && node.isOwn())
              // must replace rhs_values with numArray
              rhs_values[node_dof.dofId(node, 0)] += (Normal.x * valueX) * length / 2.;
          }
        }
        continue;
      }

      if (bs->valueY.isPresent()) {
        Real valueY = bs->valueY();
        ENUMERATE_ (Face, iface, group) {
          Face face = *iface;
          Real length = _computeEdgeLength2(face);
          Real2 Normal = _computeEdgeNormal2(face);
          for (Node node : iface->nodes()) {
            if (!(m_u_dirichlet[node]) && node.isOwn())
              // must replace rhs_values with numArray
              rhs_values[node_dof.dofId(node, 0)] += (Normal.y * valueY) * length / 2.;
          }
        }
        continue;
      }
    }
  }

  elapsedTime = platform::getRealTime() - elapsedTime;
  _printArcaneFemTime("[ArcaneFem-Timer] rhs-assembly", elapsedTime);
}

/*---------------------------------------------------------------------------*/
/*---------------------------------------------------------------------------*/

void FemModule::
_assembleCsrLinearOperator()
{
  info() << "[ArcaneFem-Info] Started module _assembleCsrLinearOperator()";
  Real elapsedTime = platform::getRealTime();

  // time registration
  Timer::Action timer_action(m_time_stats, "CsrAssembleLinearOperator");

  m_rhs_vect.resize(nbNode());
  m_rhs_vect.fill(0.0);

  auto node_dof(m_dofs_on_nodes.nodeDoFConnectivityView());

  if (options()->enforceDirichletMethod() == "Penalty") {

    Timer::Action timer_action(m_time_stats, "CsrPenalty");

    //----------------------------------------------
    // penalty method to enforce Dirichlet BC
    //----------------------------------------------
    //  Let 'P' be the penalty term and let 'i' be the set of DOF for which
    //  Dirichlet condition needs to be applied
    //
    //  - For LHS matrix A the diag term corresponding to the Dirichlet DOF
    //           a_{i,i} = 1. * P
    //
    //  - For RHS vector b the term that corresponds to the Dirichlet DOF
    //           b_{i} = b_{i} * P
    //----------------------------------------------

    Real Penalty = options()->penalty(); // 1.0e30 is the default

    ENUMERATE_ (Node, inode, ownNodes()) {
      NodeLocalId node_id = *inode;
      if (m_u_dirichlet[node_id]) {
        DoFLocalId dof_id = node_dof.dofId(*inode, 0);
        m_csr_matrix.matrixSetValue(dof_id, dof_id, Penalty);
        Real u_g = Penalty * m_u[node_id];
        m_rhs_vect[dof_id] = u_g;
      }
    }
  }
  else if (options()->enforceDirichletMethod() == "WeakPenalty") {
    Timer::Action timer_action(m_time_stats, "CsrWeakPenalty");

    //----------------------------------------------
    // weak penalty method to enforce Dirichlet BC
    //----------------------------------------------
    //  Let 'P' be the penalty term and let 'i' be the set of DOF for which
    //  Dirichlet condition needs to be applied
    //
    //  - For LHS matrix A the diag term corresponding to the Dirichlet DOF
    //           a_{i,i} = a_{i,i} + P
    //
    //  - For RHS vector b the term that corresponds to the Dirichlet DOF
    //           b_{i} = b_{i} * P
    //----------------------------------------------

    Real Penalty = options()->penalty(); // 1.0e30 is the default

    // The same as before
    ENUMERATE_ (Node, inode, ownNodes()) {
      NodeLocalId node_id = *inode;
      if (m_u_dirichlet[node_id]) {
        DoFLocalId dof_id = node_dof.dofId(*inode, 0);
        m_csr_matrix.matrixAddValue(dof_id, dof_id, Penalty);
        Real u_g = Penalty * m_u[node_id];
        m_rhs_vect[dof_id] = u_g;
      }
    }
  }
  else if (options()->enforceDirichletMethod() == "RowElimination") {

    //----------------------------------------------
    // Row elimination method to enforce Dirichlet BC
    //----------------------------------------------
    //  Let 'I' be the set of DOF for which  Dirichlet condition needs to be applied
    //
    //  to apply the Dirichlet on 'i'th DOF
    //  - For LHS matrix A the row terms corresponding to the Dirichlet DOF
    //           a_{i,j} = 0.  : i!=j
    //           a_{i,j} = 1.  : i==j
    //----------------------------------------------
    ARCANE_FATAL("RowElimination Not Implemented for CSR GPU.");
    // The same as before
    // TODO
  }
  else if (options()->enforceDirichletMethod() == "RowColumnElimination") {

    //----------------------------------------------
    // Row elimination method to enforce Dirichlet BC
    //----------------------------------------------
    //  Let 'I' be the set of DOF for which  Dirichlet condition needs to be applied
    //
    //  to apply the Dirichlet on 'i'th DOF
    //  - For LHS matrix A the row terms corresponding to the Dirichlet DOF
    //           a_{i,j} = 0.  : i!=j  for all j
    //           a_{i,j} = 1.  : i==j
    //    also the column terms corresponding to the Dirichlet DOF
    //           a_{i,j} = 0.  : i!=j  for all i
    //----------------------------------------------
    ARCANE_FATAL("RowColumnElimination Not Implemented for CSR GPU.");
    // The same as before
    // TODO
  }
  else {

    info() << "Applying Dirichlet boundary condition via "
           << options()->enforceDirichletMethod() << " is not supported \n"
           << "enforce-Dirichlet-method only supports:\n"
           << "  - Penalty\n"
           << "  - WeakPenalty\n"
           << "  - RowElimination\n"
           << "  - RowColumnElimination\n";
  }

  {
    Timer::Action timer_action(m_time_stats, "CsrConstantSourceTermAssembly");
    //----------------------------------------------
    // Constant source term assembly
    //----------------------------------------------
    //
    //  $int_{Omega}(f*v^h)$
    //  only for noded that are non-Dirichlet
    //----------------------------------------------

    ENUMERATE_ (Cell, icell, allCells()) {
      Cell cell = *icell;

      Real area = _computeAreaTriangle3(cell);
      for (Node node : cell.nodes()) {
        if (!(m_u_dirichlet[node]) && node.isOwn()) {
          // Original code
          m_rhs_vect[node_dof.dofId(node, 0)] += f * area / ElementNodes;
        }
      }
    }
  }
  {
    Timer::Action timer_action(m_time_stats, "CsrConstantFluxTermAssembly");

    //----------------------------------------------
    // Constant flux term assembly
    //----------------------------------------------
    //
    //  only for noded that are non-Dirichlet
    //  $int_{dOmega_N}((q.n)*v^h)$
    // or
    //  $int_{dOmega_N}((n_x*q_x + n_y*q_y)*v^h)$
    //----------------------------------------------
    for (const auto& bs : options()->neumannBoundaryCondition()) {
      FaceGroup group = bs->surface();

      if (bs->value.isPresent()) {
        Real value = bs->value();
        ENUMERATE_ (Face, iface, group) {
          Face face = *iface;
          Real length = _computeEdgeLength2(face);
          for (Node node : iface->nodes()) {
            if (!(m_u_dirichlet[node]) && node.isOwn())
              m_rhs_vect[node_dof.dofId(node, 0)] += value * length / 2.;
          }
        }
        continue;
      }

      if (bs->valueX.isPresent() && bs->valueY.isPresent()) {
        Real valueX = bs->valueX();
        Real valueY = bs->valueY();
        ENUMERATE_ (Face, iface, group) {
          Face face = *iface;
          Real length = _computeEdgeLength2(face);
          Real2 Normal = _computeEdgeNormal2(face);
          for (Node node : iface->nodes()) {
            if (!(m_u_dirichlet[node]) && node.isOwn())
              m_rhs_vect[node_dof.dofId(node, 0)] += (Normal.x * valueX + Normal.y * valueY) * length / 2.;
          }
        }
        continue;
      }

      if (bs->valueX.isPresent()) {
        Real valueX = bs->valueX();
        ENUMERATE_ (Face, iface, group) {
          Face face = *iface;
          Real length = _computeEdgeLength2(face);
          Real2 Normal = _computeEdgeNormal2(face);
          for (Node node : iface->nodes()) {
            if (!(m_u_dirichlet[node]) && node.isOwn())
              m_rhs_vect[node_dof.dofId(node, 0)] += (Normal.x * valueX) * length / 2.;
          }
        }
        continue;
      }

      if (bs->valueY.isPresent()) {
        Real valueY = bs->valueY();
        ENUMERATE_ (Face, iface, group) {
          Face face = *iface;
          Real length = _computeEdgeLength2(face);
          Real2 Normal = _computeEdgeNormal2(face);
          for (Node node : iface->nodes()) {
            if (!(m_u_dirichlet[node]) && node.isOwn())
              m_rhs_vect[node_dof.dofId(node, 0)] += (Normal.y * valueY) * length / 2.;
          }
        }
        continue;
      }
    }
  }

  elapsedTime = platform::getRealTime() - elapsedTime;
  _printArcaneFemTime("[ArcaneFem-Timer] rhs-assembly-csr", elapsedTime);
}

/*---------------------------------------------------------------------------*/
/*---------------------------------------------------------------------------*/

ARCCORE_HOST_DEVICE
Int32 FemModule::
_getValIndexCsrGpu(Int32 begin, Int32 end, DoFLocalId col, ax::NumArrayView<DataViewGetter<Int32>, MDDim1, DefaultLayout> csr_col)
{
  Int32 i = begin;
  while (i < end && col != csr_col(i)) {
    i++;
  }
  // The value has not been found
  if (i == end) {
    return -1;
  }
  // The value as been found
  return i;
}
/*---------------------------------------------------------------------------*/
/*---------------------------------------------------------------------------*/

void FemModule::
_assembleCsrGpuLinearOperator()
{
  info() << "[ArcaneFem-Info] Started module _assembleCsrGpuLinearOperator()";
  Real elapsedTime = platform::getRealTime();

  Timer::Action timer_action(m_time_stats, "CsrGpuAssembleLinearOperator");

  m_rhs_vect.resize(nbNode());
  m_rhs_vect.fill(0.0);

  if (options()->enforceDirichletMethod() == "Penalty") {

    Timer::Action timer_action(m_time_stats, "CsrGpuPenalty");

    //----------------------------------------------
    // penalty method to enforce Dirichlet BC
    //----------------------------------------------
    //  Let 'P' be the penalty term and let 'i' be the set of DOF for which
    //  Dirichlet condition needs to be applied
    //
    //  - For LHS matrix A the diag term corresponding to the Dirichlet DOF
    //           a_{i,i} = 1. * P
    //
    //  - For RHS vector b the term that corresponds to the Dirichlet DOF
    //           b_{i} = b_{i} * P
    //----------------------------------------------

    Real Penalty = options()->penalty(); // 1.0e30 is the default

    RunQueue* queue = acceleratorMng()->defaultQueue();
    auto command = makeCommand(queue);

    auto in_out_rhs_vect = ax::viewInOut(command, m_rhs_vect);
    auto in_csr_row = ax::viewIn(command, m_csr_matrix.m_matrix_row);
    auto in_csr_col = ax::viewIn(command, m_csr_matrix.m_matrix_column);
    auto in_out_csr_val = ax::viewInOut(command, m_csr_matrix.m_matrix_value);
    Int32 row_csr_size = m_csr_matrix.m_matrix_row.dim1Size();
    Int32 col_csr_size = m_csr_matrix.m_matrix_column.dim1Size();
    auto node_dof(m_dofs_on_nodes.nodeDoFConnectivityView());

    auto in_m_u_dirichlet = ax::viewIn(command, m_u_dirichlet);
    auto in_m_u = ax::viewIn(command, m_u);
    // In this loop :
    // m_u_dirichlet must be adapted -> module variable, just need a view
    // m_u must be adapted
    // Set value must be replaced
    // m_rhs_vect must also be replaced
    command << RUNCOMMAND_ENUMERATE(Node, inode, ownNodes())
    {
      if (in_m_u_dirichlet(inode)) {
        DoFLocalId dof_id = node_dof.dofId(inode, 0);
        Int32 begin = in_csr_row(dof_id);
        Int32 end = 0;
        if (begin == row_csr_size - 1) {
          end = col_csr_size;
        }
        else {
          end = in_csr_row(dof_id + 1);
        }
        Int32 index = _getValIndexCsrGpu(begin, end, dof_id, in_csr_col);
        in_out_csr_val(index) = Penalty;
        Real u_g = Penalty * in_m_u(inode);
        in_out_rhs_vect(dof_id) = u_g;
      }
    };
  }
  else if (options()->enforceDirichletMethod() == "WeakPenalty") {
    Timer::Action timer_action(m_time_stats, "CsrGpuWeakPenalty");

    //----------------------------------------------
    // weak penalty method to enforce Dirichlet BC
    //----------------------------------------------
    //  Let 'P' be the penalty term and let 'i' be the set of DOF for which
    //  Dirichlet condition needs to be applied
    //
    //  - For LHS matrix A the diag term corresponding to the Dirichlet DOF
    //           a_{i,i} = a_{i,i} + P
    //
    //  - For RHS vector b the term that corresponds to the Dirichlet DOF
    //           b_{i} = b_{i} * P
    //----------------------------------------------

    Real Penalty = options()->penalty(); // 1.0e30 is the default

    RunQueue* queue = acceleratorMng()->defaultQueue();
    auto command = makeCommand(queue);

    auto in_out_rhs_vect = ax::viewInOut(command, m_rhs_vect);
    auto in_csr_row = ax::viewIn(command, m_csr_matrix.m_matrix_row);
    auto in_csr_col = ax::viewIn(command, m_csr_matrix.m_matrix_column);
    auto in_out_csr_val = ax::viewInOut(command, m_csr_matrix.m_matrix_value);
    Int32 row_csr_size = m_csr_matrix.m_matrix_row.dim1Size();
    Int32 col_csr_size = m_csr_matrix.m_matrix_column.dim1Size();
    auto node_dof(m_dofs_on_nodes.nodeDoFConnectivityView());

    auto in_m_u_dirichlet = ax::viewIn(command, m_u_dirichlet);
    auto in_m_u = ax::viewIn(command, m_u);
    // In this loop :
    // m_u_dirichlet must be adapted
    // m_u must have a view
    // Set value must be replaced
    // m_rhs_vect must also be replaced
    command << RUNCOMMAND_ENUMERATE(Node, inode, ownNodes())
    {
      if (in_m_u_dirichlet(inode)) {
        DoFLocalId dof_id = node_dof.dofId(inode, 0);
        Int32 begin = in_csr_row(dof_id);
        Int32 end = 0;
        if (begin == row_csr_size - 1) {
          end = col_csr_size;
        }
        else {
          end = in_csr_row(dof_id + 1);
        }
        Int32 index = _getValIndexCsrGpu(begin, end, dof_id, in_csr_col);
        ax::doAtomic<ax::eAtomicOperation::Add>(in_out_csr_val(index), Penalty);
        //in_out_csr_val(index) += Penalty;

        Real u_g = Penalty * in_m_u(inode);
        in_out_rhs_vect(dof_id) = u_g;
      }
    };
  }
  else if (options()->enforceDirichletMethod() == "RowElimination") {

    //----------------------------------------------
    // Row elimination method to enforce Dirichlet BC
    //----------------------------------------------
    //  Let 'I' be the set of DOF for which  Dirichlet condition needs to be applied
    //
    //  to apply the Dirichlet on 'i'th DOF
    //  - For LHS matrix A the row terms corresponding to the Dirichlet DOF
    //           a_{i,j} = 0.  : i!=j
    //           a_{i,j} = 1.  : i==j
    //----------------------------------------------
    ARCANE_FATAL("RowElimination Not Implemented for CSR GPU.");
    // TODO
  }
  else if (options()->enforceDirichletMethod() == "RowColumnElimination") {

    //----------------------------------------------
    // Row elimination method to enforce Dirichlet BC
    //----------------------------------------------
    //  Let 'I' be the set of DOF for which  Dirichlet condition needs to be applied
    //
    //  to apply the Dirichlet on 'i'th DOF
    //  - For LHS matrix A the row terms corresponding to the Dirichlet DOF
    //           a_{i,j} = 0.  : i!=j  for all j
    //           a_{i,j} = 1.  : i==j
    //    also the column terms corresponding to the Dirichlet DOF
    //           a_{i,j} = 0.  : i!=j  for all i
    //----------------------------------------------
    ARCANE_FATAL("RowColumnElimination Not Implemented for CSR GPU.");
  }
  else {

    info() << "Applying Dirichlet boundary condition via "
           << options()->enforceDirichletMethod() << " is not supported \n"
           << "enforce-Dirichlet-method only supports:\n"
           << "  - Penalty\n"
           << "  - WeakPenalty\n";
  }

  // compute the constant source term assembly
  // This is done in two different ways depending on the mesh dimension
  // - For 2D meshes, we use a cell-wise assembly or a node-wise
  // - For 3D meshes, we use a cell-wise assembly or a node-wise
  if (mesh()->dimension() == 2) {

    Timer::Action timer_action(m_time_stats, "CsrGpuConstantSourceTermAssembly");

    // Cell-wise assembly for constant source term
    // This is the default method for CSR GPU
    // It uses atomic operations to ensure thread safety
    if (m_use_csr_gpu || m_use_csr) {

      info() << "[ArcaneFem-Info] Started CsrGpuConstantSourceTermAssembly_CellWise";
      Real elapsedTime = platform::getRealTime();

      RunQueue* queue = acceleratorMng()->defaultQueue();
      auto command = makeCommand(queue);

      auto in_out_rhs_vect = ax::viewInOut(command, m_rhs_vect);
      auto in_m_u_dirichlet = ax::viewIn(command, m_u_dirichlet);

      Real source_term = f;
      Real element_node_count = ElementNodes;

      UnstructuredMeshConnectivityView m_connectivity_view;
      auto in_node_coord = ax::viewIn(command, m_node_coord);
      m_connectivity_view.setMesh(this->mesh());
      auto cnc = m_connectivity_view.cellNode();
      Arcane::ItemGenericInfoListView nodes_infos(this->mesh()->nodeFamily());
      auto node_dof(m_dofs_on_nodes.nodeDoFConnectivityView());
      // In this loop :
      // m_u_dirichlet must be adapted
      // node.isOwn must be adapted
      // m_rhs_vect must also be replaced
      // f and Element nodes must be put in local variable
      // computeArea must be replaced

      command << RUNCOMMAND_ENUMERATE(Cell, icell, allCells())
      {
        Real area = _computeAreaTriangle3Gpu(icell, cnc, in_node_coord);
        for (NodeLocalId node : cnc.nodes(icell)) {
          if (!(in_m_u_dirichlet(node)) && nodes_infos.isOwn(node)) {
            Real val = source_term * area / element_node_count;
            // NOTE: Atomic add is necessary for correctness when multiple cells share nodes,
            // but may impact performance for large meshes with high node sharing.
            // Consider using node-wise assembly (if possible) to avoid atomics for better performance.
                        ax::doAtomic<ax::eAtomicOperation::Add>(in_out_rhs_vect(node_dof.dofId(node, 0)), val);
          }
        }
      };

      elapsedTime = platform::getRealTime() - elapsedTime;
      _printArcaneFemTime("[ArcaneFem-Timer] csr-Gpu-source-trm-asmbl", elapsedTime);
    }

    // Node-wise assembly for constant source term
    // This is an alternative to the cell-wise assembly (no atomic operations)
    if (m_use_buildless_csr || m_use_nodewise_csr) {
      info() << "[ArcaneFem-Info] Started CsrGpuConstantSourceTermAssembly_NodeWise";
      Real elapsedTime = platform::getRealTime();

      RunQueue* queue = acceleratorMng()->defaultQueue();
      auto command = makeCommand(queue);

      auto in_m_u_dirichlet = ax::viewIn(command, m_u_dirichlet);
      auto in_node_coord = ax::viewIn(command, m_node_coord);
      auto in_out_rhs_vect = ax::viewInOut(command, m_rhs_vect);

      Real source_term = f;
      Real element_node_count = ElementNodes;

      UnstructuredMeshConnectivityView connectivity_view;
      connectivity_view.setMesh(this->mesh());
      auto n_c_connectivity = connectivity_view.nodeCell();
      auto c_n_connectivity = connectivity_view.cellNode();
      Arcane::ItemGenericInfoListView nodes_infos(this->mesh()->nodeFamily());
      auto node_dof = m_dofs_on_nodes.nodeDoFConnectivityView();

      command << RUNCOMMAND_ENUMERATE(Node, inode, allNodes())
      {
        if (!in_m_u_dirichlet(inode) && nodes_infos.isOwn(inode)) {
          Real sum = 0.0;
          for (CellLocalId icell : n_c_connectivity.cells(inode)) {
            Real volume = _computeAreaTriangle3Gpu(icell, c_n_connectivity, in_node_coord);
            sum += source_term * volume / element_node_count;
          }
          in_out_rhs_vect(node_dof.dofId(inode, 0)) += sum;
        }
      };
    }
  }

  // If the mesh is 3D, we need to handle the tetrahedral elements
  // for the constant source term assembly
  if (mesh()->dimension() == 3) {

    Timer::Action timer_action(m_time_stats, "CsrGpuConstantSourceTermAssembly");

    // Cell-wise assembly for constant source term
    // This is the default method for CSR GPU
    // It uses atomic operations to ensure thread safety
    if (m_use_csr_gpu || m_use_csr) {

      info() << "[ArcaneFem-Info] Started CsrGpuConstantSourceTermAssembly_CellWise";
      Real elapsedTime = platform::getRealTime();

      RunQueue* queue = acceleratorMng()->defaultQueue();
      auto command = makeCommand(queue);

      auto in_out_rhs_vect = ax::viewInOut(command, m_rhs_vect);
      auto in_m_u_dirichlet = ax::viewIn(command, m_u_dirichlet);

      Real source_term = f;
      Real element_node_count = ElementNodes;

      UnstructuredMeshConnectivityView m_connectivity_view;
      auto in_node_coord = ax::viewIn(command, m_node_coord);
      m_connectivity_view.setMesh(this->mesh());
      auto cnc = m_connectivity_view.cellNode();
      Arcane::ItemGenericInfoListView nodes_infos(this->mesh()->nodeFamily());
      auto node_dof(m_dofs_on_nodes.nodeDoFConnectivityView());

      // Cell-wise parallel loop: each cell accumulates its own RHS value
      command << RUNCOMMAND_ENUMERATE(Cell, icell, allCells())
      {
        Real area = _computeAreaTetra4Gpu(icell, cnc, in_node_coord);
        for (NodeLocalId node : cnc.nodes(icell)) {
          if (!(in_m_u_dirichlet(node)) && nodes_infos.isOwn(node)) {
            Real val = source_term * area / element_node_count;
            ax::doAtomic<ax::eAtomicOperation::Add>(in_out_rhs_vect(node_dof.dofId(node, 0)), val);
          }
        }
      };

      elapsedTime = platform::getRealTime() - elapsedTime;
      _printArcaneFemTime("[ArcaneFem-Timer] csr-Gpu-source-trm-asmbl", elapsedTime);
    }

    // Node-wise assembly for constant source term
    // This is an alternative to the cell-wise assembly (no atomic operations)
    if (m_use_buildless_csr || m_use_nodewise_csr) {
      info() << "[ArcaneFem-Info] Started CsrGpuConstantSourceTermAssembly_NodeWise";
      Real elapsedTime = platform::getRealTime();

      RunQueue* queue = acceleratorMng()->defaultQueue();
      auto command = makeCommand(queue);

      auto in_m_u_dirichlet = ax::viewIn(command, m_u_dirichlet);
      auto in_node_coord = ax::viewIn(command, m_node_coord);
      auto in_out_rhs_vect = ax::viewInOut(command, m_rhs_vect);

      Real source_term = f;
      Real element_node_count = ElementNodes;

      UnstructuredMeshConnectivityView connectivity_view;
      connectivity_view.setMesh(this->mesh());
      auto n_c_connectivity = connectivity_view.nodeCell();
      auto c_n_connectivity = connectivity_view.cellNode();
      Arcane::ItemGenericInfoListView nodes_infos(this->mesh()->nodeFamily());
      auto node_dof = m_dofs_on_nodes.nodeDoFConnectivityView();

      // Node-wise parallel loop: each node accumulates its own RHS value
      command << RUNCOMMAND_ENUMERATE(Node, inode, allNodes())
      {
        if (!in_m_u_dirichlet(inode) && nodes_infos.isOwn(inode)) {
          Real sum = 0.0;
          for (CellLocalId icell : n_c_connectivity.cells(inode)) {
            Real volume = _computeAreaTetra4Gpu(icell, c_n_connectivity, in_node_coord);
            sum += source_term * volume / element_node_count;
          }
          in_out_rhs_vect(node_dof.dofId(inode, 0)) = sum;
        }
      };

      elapsedTime = platform::getRealTime() - elapsedTime;
      _printArcaneFemTime("[ArcaneFem-Timer] af-csr-Gpu-source-trm-asmbl", elapsedTime);
    }
  }

  {
    Timer::Action timer_action(m_time_stats, "CsrGpuConstantFluxTermAssembly");
    info() << "[ArcaneFem-Info] Started CsrGpuConstantFluxTermAssembly";
    Real elapsedTime = platform::getRealTime();

    //----------------------------------------------
    // Constant flux term assembly
    //----------------------------------------------
    //
    //  only for noded that are non-Dirichlet
    //  $int_{dOmega_N}((q.n)*v^h)$
    // or
    //  $int_{dOmega_N}((n_x*q_x + n_y*q_y)*v^h)$
    //----------------------------------------------
    for (const auto& bs : options()->neumannBoundaryCondition()) {
      FaceGroup group = bs->surface();

      if (bs->value.isPresent()) {
        Real value = bs->value();

        RunQueue* queue = acceleratorMng()->defaultQueue();
        auto command = makeCommand(queue);

        auto in_out_rhs_vect = ax::viewInOut(command, m_rhs_vect);

        auto in_m_u_dirichlet = ax::viewIn(command, m_u_dirichlet);

        UnstructuredMeshConnectivityView m_connectivity_view;
        auto in_node_coord = ax::viewIn(command, m_node_coord);
        m_connectivity_view.setMesh(this->mesh());
        auto fnc = m_connectivity_view.faceNode();
        Arcane::ItemGenericInfoListView nodes_infos(this->mesh()->nodeFamily());
        auto node_dof(m_dofs_on_nodes.nodeDoFConnectivityView());

        // In this loop :
        // m_u_dirichlet must be adapted
        // node.isOwn must be adapted
        // m_rhs_vect must also be replaced
        // computeEdgeLength2 must be reimplemented
        command << RUNCOMMAND_ENUMERATE(Face, iface, group)
        {
          Real length = _computeEdgeLength2Gpu(iface, fnc, in_node_coord);
          for (NodeLocalId node : fnc.nodes(iface)) {
            if (!(in_m_u_dirichlet[node]) && nodes_infos.isOwn(node))
              ax::doAtomic<ax::eAtomicOperation::Add>(in_out_rhs_vect[node_dof.dofId(node, 0)], value * length / 2.);
            //in_out_rhs_vect[node_dof.dofId(node, 0)] += value * length / 2.;
          }
        };
        continue;
      }

      if (bs->valueX.isPresent() && bs->valueY.isPresent()) {
        Real valueX = bs->valueX();
        Real valueY = bs->valueY();

        RunQueue* queue = acceleratorMng()->defaultQueue();
        auto command = makeCommand(queue);

        auto in_out_rhs_vect = ax::viewInOut(command, m_rhs_vect);

        auto in_m_u_dirichlet = ax::viewIn(command, m_u_dirichlet);

        UnstructuredMeshConnectivityView m_connectivity_view;
        auto in_node_coord = ax::viewIn(command, m_node_coord);
        m_connectivity_view.setMesh(this->mesh());
        auto fnc = m_connectivity_view.faceNode();
        Arcane::ItemGenericInfoListView nodes_infos(this->mesh()->nodeFamily());
        Arcane::FaceInfoListView faces_infos(this->mesh()->faceFamily());
        auto node_dof(m_dofs_on_nodes.nodeDoFConnectivityView());

        // In this loop :
        // m_u_dirichlet must be adapted
        // node.isOwn must be adapted
        // m_rhs_vect must also be replaced
        // computeEdgeLength2 must be reimplemented
        // computeEdgeNormal2 must be reimplemented
        command << RUNCOMMAND_ENUMERATE(Face, iface, group)
        {
          Real length = _computeEdgeLength2Gpu(iface, fnc, in_node_coord);
          Real2 Normal = _computeEdgeNormal2Gpu(iface, fnc, in_node_coord, faces_infos);
          for (NodeLocalId node : fnc.nodes(iface)) {
            if (!(in_m_u_dirichlet[node]) && nodes_infos.isOwn(node)) {
              Real value = (Normal.x * valueX + Normal.y * valueY) * length / 2.;
              ax::doAtomic<ax::eAtomicOperation::Add>(in_out_rhs_vect[node_dof.dofId(node, 0)], value);
              //in_out_rhs_vect[node_dof.dofId(node, 0)] += value;
            }
          }
        };
        continue;
      }

      if (bs->valueX.isPresent()) {
        Real valueX = bs->valueX();

        RunQueue* queue = acceleratorMng()->defaultQueue();
        auto command = makeCommand(queue);

        auto in_out_rhs_vect = ax::viewInOut(command, m_rhs_vect);

        auto in_m_u_dirichlet = ax::viewIn(command, m_u_dirichlet);

        UnstructuredMeshConnectivityView m_connectivity_view;
        auto in_node_coord = ax::viewIn(command, m_node_coord);
        m_connectivity_view.setMesh(this->mesh());
        auto fnc = m_connectivity_view.faceNode();
        Arcane::ItemGenericInfoListView nodes_infos(this->mesh()->nodeFamily());
        Arcane::FaceInfoListView faces_infos(this->mesh()->faceFamily());
        auto node_dof(m_dofs_on_nodes.nodeDoFConnectivityView());

        // In this loop :
        // m_u_dirichlet must be adapted
        // node.isOwn must be adapted
        // m_rhs_vect must also be replaced
        // computeEdgeLength2 must be reimplemented
        // computeEdgeNormal2 must be reimplemented
        command << RUNCOMMAND_ENUMERATE(Face, iface, group)
        {
          Real length = _computeEdgeLength2Gpu(iface, fnc, in_node_coord);
          Real2 Normal = _computeEdgeNormal2Gpu(iface, fnc, in_node_coord, faces_infos);
          for (NodeLocalId node : fnc.nodes(iface)) {
            if (!(in_m_u_dirichlet[node]) && nodes_infos.isOwn(node)) {
              Real value = (Normal.x * valueX) * length / 2.;
              ax::doAtomic<ax::eAtomicOperation::Add>(in_out_rhs_vect[node_dof.dofId(node, 0)], value);
              //in_out_rhs_vect[node_dof.dofId(node, 0)] += value;
            }
          }
        };
        continue;
      }

      if (bs->valueY.isPresent()) {
        Real valueY = bs->valueY();

        RunQueue* queue = acceleratorMng()->defaultQueue();
        auto command = makeCommand(queue);

        auto in_out_rhs_vect = ax::viewInOut(command, m_rhs_vect);

        auto in_m_u_dirichlet = ax::viewIn(command, m_u_dirichlet);

        UnstructuredMeshConnectivityView m_connectivity_view;
        auto in_node_coord = ax::viewIn(command, m_node_coord);
        m_connectivity_view.setMesh(this->mesh());
        auto fnc = m_connectivity_view.faceNode();
        Arcane::ItemGenericInfoListView nodes_infos(this->mesh()->nodeFamily());
        Arcane::FaceInfoListView faces_infos(this->mesh()->faceFamily());
        auto node_dof(m_dofs_on_nodes.nodeDoFConnectivityView());

        // In this loop :
        // m_u_dirichlet must be adapted
        // node.isOwn must be adapted
        // m_rhs_vect must also be replaced
        // computeEdgeLength2 must be reimplemented
        // computeEdgeNormal2 must be reimplemented
        command << RUNCOMMAND_ENUMERATE(Face, iface, group)
        {
          Real length = _computeEdgeLength2Gpu(iface, fnc, in_node_coord);
          Real2 Normal = _computeEdgeNormal2Gpu(iface, fnc, in_node_coord, faces_infos);
          for (NodeLocalId node : fnc.nodes(iface)) {
            if (!(in_m_u_dirichlet[node]) && nodes_infos.isOwn(node)) {
              Real value = (Normal.y * valueY) * length / 2.;
              ax::doAtomic<ax::eAtomicOperation::Add>(in_out_rhs_vect[node_dof.dofId(node, 0)], value);
              //in_out_rhs_vect[node_dof.dofId(node, 0)] += (Normal.y * valueY) * length / 2.;
            }
          }
        };
        continue;
      }
    }

    elapsedTime = platform::getRealTime() - elapsedTime;
    _printArcaneFemTime("[ArcaneFem-Timer] csr-Gpu-flux-asmbl", elapsedTime);
  }

  elapsedTime = platform::getRealTime() - elapsedTime;
  _printArcaneFemTime("[ArcaneFem-Timer] rhs-assembly-csr-gpu", elapsedTime);
}

/*---------------------------------------------------------------------------*/
/*---------------------------------------------------------------------------*/
void FemModule::
_translateRhs()
{
  info() << "[ArcaneFem-Info] Started module _translateRhs()";
  Real elapsedTime = platform::getRealTime();

  VariableDoFReal& rhs_values(m_linear_system.rhsVariable());
  rhs_values.fill(0.0);
  for (Int32 i = 0; i < m_rhs_vect.dim1Size(); i++) {
    rhs_values[DoFLocalId(i)] = m_rhs_vect[DoFLocalId(i)];
  }

  elapsedTime = platform::getRealTime() - elapsedTime;
  _printArcaneFemTime("[ArcaneFem-Timer] rhs-translation", elapsedTime);
}

/*---------------------------------------------------------------------------*/
/*---------------------------------------------------------------------------*/

ARCCORE_HOST_DEVICE
Real FemModule::
_computeAreaTetra4Gpu(CellLocalId icell, IndexedCellNodeConnectivityView cnc, ax::VariableNodeReal3InView in_node_coord)
{
  Real3 m0 = in_node_coord[cnc.nodeId(icell, 0)];
  Real3 m1 = in_node_coord[cnc.nodeId(icell, 1)];
  Real3 m2 = in_node_coord[cnc.nodeId(icell, 2)];
  Real3 m3 = in_node_coord[cnc.nodeId(icell, 3)];

  // Calculate vectors representing edges of the tetrahedron
  Real3 v0 = m1 - m0;
  Real3 v1 = m2 - m0;
  Real3 v2 = m3 - m0;

  // Compute volume using scalar triple product
  return std::abs(Arcane::math::dot(v0, Arcane::math::cross(v1, v2))) / 6.0;
}

/*---------------------------------------------------------------------------*/
/*---------------------------------------------------------------------------*/

ARCCORE_HOST_DEVICE
Real FemModule::
_computeAreaTriangle3Gpu(CellLocalId icell, IndexedCellNodeConnectivityView cnc, ax::VariableNodeReal3InView in_node_coord)
{
  Real3 m0 = in_node_coord[cnc.nodeId(icell, 0)];
  Real3 m1 = in_node_coord[cnc.nodeId(icell, 1)];
  Real3 m2 = in_node_coord[cnc.nodeId(icell, 2)];

  return 0.5 * ((m1.x - m0.x) * (m2.y - m0.y) - (m2.x - m0.x) * (m1.y - m0.y));
}

/*---------------------------------------------------------------------------*/
/*---------------------------------------------------------------------------*/

Real FemModule::
_computeAreaTriangle3(Cell cell)
{
  Real3 m0 = m_node_coord[cell.nodeId(0)];
  Real3 m1 = m_node_coord[cell.nodeId(1)];
  Real3 m2 = m_node_coord[cell.nodeId(2)];
  return 0.5 * ((m1.x - m0.x) * (m2.y - m0.y) - (m2.x - m0.x) * (m1.y - m0.y));
}

/*---------------------------------------------------------------------------*/
/*---------------------------------------------------------------------------*/

ARCCORE_HOST_DEVICE
Real FemModule::
_computeEdgeLength2Gpu(FaceLocalId iface, IndexedFaceNodeConnectivityView fnc, ax::VariableNodeReal3InView in_node_coord)
{
  Real3 m0 = in_node_coord[fnc.nodeId(iface, 0)];
  Real3 m1 = in_node_coord[fnc.nodeId(iface, 1)];
  return math::sqrt((m1.x - m0.x) * (m1.x - m0.x) + (m1.y - m0.y) * (m1.y - m0.y));
}

/*---------------------------------------------------------------------------*/
/*---------------------------------------------------------------------------*/

Real FemModule::
_computeEdgeLength2(Face face)
{
  Real3 m0 = m_node_coord[face.nodeId(0)];
  Real3 m1 = m_node_coord[face.nodeId(1)];
  return math::sqrt((m1.x - m0.x) * (m1.x - m0.x) + (m1.y - m0.y) * (m1.y - m0.y));
}

/*---------------------------------------------------------------------------*/
/*---------------------------------------------------------------------------*/

Real FemModule::
_computeAreaTetra4(Cell cell)
{
  Real3 m0 = m_node_coord[cell.nodeId(0)];
  Real3 m1 = m_node_coord[cell.nodeId(1)];
  Real3 m2 = m_node_coord[cell.nodeId(2)];
  Real3 m3 = m_node_coord[cell.nodeId(3)];

  // Calculate vectors representing edges of the tetrahedron
  Real3 v0 = m1 - m0;
  Real3 v1 = m2 - m0;
  Real3 v2 = m3 - m0;

  // Compute volume using scalar triple product
  return std::abs(Arcane::math::dot(v0, Arcane::math::cross(v1, v2))) / 6.0;
}

/*---------------------------------------------------------------------------*/
/*---------------------------------------------------------------------------*/

ARCCORE_HOST_DEVICE
Real2 FemModule::
_computeEdgeNormal2Gpu(FaceLocalId iface, IndexedFaceNodeConnectivityView fnc,
                       ax::VariableNodeReal3InView in_node_coord, Arcane::FaceInfoListView faces_infos)
{
  Real3 m0 = in_node_coord[fnc.nodeId(iface, 0)];
  Real3 m1 = in_node_coord[fnc.nodeId(iface, 1)];
  // We need to access this information on GPU
  if (!faces_infos.isSubDomainBoundaryOutside(iface)) {
    Real3 tmp = m0;
    m0 = m1;
    m1 = tmp;
  }
  Real2 N;
  Real norm_N = math::sqrt((m1.y - m0.y) * (m1.y - m0.y) + (m1.x - m0.x) * (m1.x - m0.x)); // for normalizing
  N.x = (m1.y - m0.y) / norm_N;
  N.y = (m0.x - m1.x) / norm_N;
  return N;
}

/*---------------------------------------------------------------------------*/
/*---------------------------------------------------------------------------*/

Real2 FemModule::
_computeEdgeNormal2(Face face)
{
  Real3 m0 = m_node_coord[face.nodeId(0)];
  Real3 m1 = m_node_coord[face.nodeId(1)];
  if (!face.isSubDomainBoundaryOutside())
    std::swap(m0, m1);
  Real2 N;
  Real norm_N = math::sqrt((m1.y - m0.y) * (m1.y - m0.y) + (m1.x - m0.x) * (m1.x - m0.x)); // for normalizing
  N.x = (m1.y - m0.y) / norm_N;
  N.y = (m0.x - m1.x) / norm_N;
  return N;
}

/*---------------------------------------------------------------------------*/
/*---------------------------------------------------------------------------*/

RealMatrix<3, 3> FemModule::
_computeElementMatrixTRIA3(Cell cell)
{
  // Get coordiantes of the triangle element  TRI3
  //------------------------------------------------
  //                  0 o
  //                   . .
  //                  .   .
  //                 .     .
  //              1 o . . . o 2
  //------------------------------------------------
  Real3 m0 = m_node_coord[cell.nodeId(0)];
  Real3 m1 = m_node_coord[cell.nodeId(1)];
  Real3 m2 = m_node_coord[cell.nodeId(2)];

  Real area = _computeAreaTriangle3(cell); // calculate area

  Real2 dPhi0(m1.y - m2.y, m2.x - m1.x);
  Real2 dPhi1(m2.y - m0.y, m0.x - m2.x);
  Real2 dPhi2(m0.y - m1.y, m1.x - m0.x);

  RealMatrix<2, 3> b_matrix;
  b_matrix(0, 0) = dPhi0.x;
  b_matrix(0, 1) = dPhi1.x;
  b_matrix(0, 2) = dPhi2.x;

  b_matrix(1, 0) = dPhi0.y;
  b_matrix(1, 1) = dPhi1.y;
  b_matrix(1, 2) = dPhi2.y;

  b_matrix.multInPlace(1.0 / (2.0 * area));

  RealMatrix<3, 3> int_cdPi_dPj = matrixMultiplication(matrixTranspose(b_matrix), b_matrix);
  int_cdPi_dPj.multInPlace(area);

  //info() << "Cell=" << cell.localId();
  //std::cout << " int_cdPi_dPj=";
  //int_cdPi_dPj.dump(std::cout);
  //std::cout << "\n";

  return int_cdPi_dPj;
}

/*---------------------------------------------------------------------------*/
/*---------------------------------------------------------------------------*/

RealMatrix<4, 4> FemModule::
_computeElementMatrixTETRA4(Cell cell)
{
  // Get coordinates of the triangle element  TETRA4
  //------------------------------------------------
  //                3 o
  //                 /|\
  //                / | \
  //               /  |  \
  //              /   o 2 \
  //             / .    .  \
  //            o-----------o
  //            0           1
  //------------------------------------------------
  Real3 m0 = m_node_coord[cell.nodeId(0)];
  Real3 m1 = m_node_coord[cell.nodeId(1)];
  Real3 m2 = m_node_coord[cell.nodeId(2)];
  Real3 m3 = m_node_coord[cell.nodeId(3)];

  Real volume = _computeAreaTetra4(cell);

  // Compute gradients of shape functions
  Real3 dPhi0 = Arcane::math::cross(m2 - m1, m1 - m3);
  Real3 dPhi1 = Arcane::math::cross(m3 - m0, m0 - m2);
  Real3 dPhi2 = Arcane::math::cross(m1 - m0, m0 - m3);
  Real3 dPhi3 = Arcane::math::cross(m0 - m1, m1 - m2);

  // Construct the B-matrix
  RealMatrix<3, 4> b_matrix;
  b_matrix(0, 0) = dPhi0.x;
  b_matrix(1, 0) = dPhi0.y;
  b_matrix(2, 0) = dPhi0.z;

  b_matrix(0, 1) = dPhi1.x;
  b_matrix(1, 1) = dPhi1.y;
  b_matrix(2, 1) = dPhi1.z;

  b_matrix(0, 2) = dPhi2.x;
  b_matrix(1, 2) = dPhi2.y;
  b_matrix(2, 2) = dPhi2.z;

  b_matrix(0, 3) = dPhi3.x;
  b_matrix(1, 3) = dPhi3.y;
  b_matrix(2, 3) = dPhi3.z;

  b_matrix.multInPlace(1.0 / (6.0 * volume));

  // Compute the element matrix
  RealMatrix<4, 4> int_cdPi_dPj = matrixMultiplication(matrixTranspose(b_matrix), b_matrix);
  int_cdPi_dPj.multInPlace(volume);

  /*
  cout << " Ae \n"
       << "\t" << int_cdPi_dPj(0,0)<<"\t"<< int_cdPi_dPj(0,1)<<"\t"<< int_cdPi_dPj(0,2)<<"\t"<< int_cdPi_dPj(0,3)<<"\n"
       << "\t" << int_cdPi_dPj(1,0)<<"\t"<< int_cdPi_dPj(1,1)<<"\t"<< int_cdPi_dPj(1,2)<<"\t"<< int_cdPi_dPj(1,3)<<"\n"
       << "\t" << int_cdPi_dPj(2,0)<<"\t"<< int_cdPi_dPj(2,1)<<"\t"<< int_cdPi_dPj(2,2)<<"\t"<< int_cdPi_dPj(2,3)<<"\n"
       << "\t" << int_cdPi_dPj(3,0)<<"\t"<< int_cdPi_dPj(3,1)<<"\t"<< int_cdPi_dPj(3,2)<<"\t"<< int_cdPi_dPj(3,3)<<"\n"
       << endl;
*/

  return int_cdPi_dPj;
}

/*---------------------------------------------------------------------------*/
/*---------------------------------------------------------------------------*/

void FemModule::
_solve()
{
  info() << "[ArcaneFem-Info] Started module _solve()";
  Real elapsedTime = platform::getRealTime();

  Real TimeStart;
  ITimeStats* tstat = m_time_stats;
  Timer::Action timer_action(tstat, "Solving");

  {
    TimeStart = platform::getRealTime();
    Timer::Action ta1(tstat, "LinearSystemSolve1");
    m_linear_system.applyLinearSystemTransformationAndSolve();
  }

  elapsedTime = platform::getRealTime() - TimeStart;
<<<<<<< HEAD
  _printArcaneFemTime("[ArcaneFem-Timer] solving-linear-system1", elapsedTime);
=======
  _printArcaneFemTime("[ArcaneFem-Timer] solving-linear-system-1", elapsedTime);
>>>>>>> e80a3cf7

  // Call again the solver to check it is valid to call it
  // several times. The second time we only call solve() without
  // applying transformation.
  info() << "Calling only solve";
  {
    TimeStart = platform::getRealTime();
    Timer::Action ta1(tstat, "LinearSystemSolve2");
    m_linear_system.solve();
  }
  elapsedTime = platform::getRealTime() - TimeStart;
  _printArcaneFemTime("[ArcaneFem-Timer] solving-linear-system-2", elapsedTime);

  // Call again the solver to check it is valid to call it
  // several times. The thrid time reapply trasformations
  // first on matrix, then on rhs, then call solve()
  info() << "Calling again apply transformation and solve";
  {
    TimeStart = platform::getRealTime();
    Timer::Action ta1(tstat, "LinearSystemSolve3");
    m_linear_system.applyMatrixTransformation();
    m_linear_system.applyRHSTransformation();
    m_linear_system.solve();
  }
  elapsedTime = platform::getRealTime() - TimeStart;
  _printArcaneFemTime("[ArcaneFem-Timer] solving-linear-system-3", elapsedTime);

  elapsedTime = platform::getRealTime() - TimeStart;
  _printArcaneFemTime("[ArcaneFem-Timer] solving-linear-system2", elapsedTime);

  // Re-Apply boundary conditions because the solver has modified the value
  {
    TimeStart = platform::getRealTime();
    Timer::Action ta1(tstat, "ApplyBoundaryConditions");
    _applyDirichletBoundaryConditions();
    _printArcaneFemTime("[ArcaneFem-Timer] reapply-bc", (platform::getRealTime() - TimeStart));
  }

  {
    TimeStart = platform::getRealTime();
    Timer::Action ta1(tstat, "CopySolution");
    VariableDoFReal& dof_u(m_linear_system.solutionVariable());
    // Copy RHS DoF to Node u
    auto node_dof(m_dofs_on_nodes.nodeDoFConnectivityView());
    ENUMERATE_ (Node, inode, ownNodes()) {
      Node node = *inode;
      Real v = dof_u[node_dof.dofId(node, 0)];
      m_u[node] = v;
    }
    _printArcaneFemTime("[ArcaneFem-Timer] update-solution", (platform::getRealTime() - TimeStart));
  }

  TimeStart = platform::getRealTime();
  m_u.synchronize();
  _printArcaneFemTime("[ArcaneFem-Timer] synchronize", (platform::getRealTime() - TimeStart));

  const bool do_print = (allNodes().size() < 200);
  if (do_print) {
    ENUMERATE_ (Node, inode, allNodes()) {
      Node node = *inode;
      info() << "u[" << node.uniqueId() << "] = " << m_u[node];
    }
  }
}

/*---------------------------------------------------------------------------*/
/*---------------------------------------------------------------------------*/

void FemModule::
_build()
{
}

/*---------------------------------------------------------------------------*/
/*---------------------------------------------------------------------------*/

void FemModule::
_checkResultFile()
{
  info() << "[ArcaneFem-Info] Started module _checkResultFile()";
  Real elapsedTime = platform::getRealTime();

  String filename = options()->resultFile();
  if (filename.empty())
    return;
  const double epsilon = 1.0e-4;
  const double skipValuesMinLim = 1.0e-16;
  checkNodeResultFile(traceMng(), filename, m_u, epsilon, skipValuesMinLim);

  elapsedTime = platform::getRealTime() - elapsedTime;
  _printArcaneFemTime("[ArcaneFem-Timer] cross-validation", elapsedTime);
}

/*---------------------------------------------------------------------------*/
/*---------------------------------------------------------------------------*/

bool FemModule::
_isMasterRank() const
{
  return parallelMng()->isMasterIO();
}

/*---------------------------------------------------------------------------*/
/**
 * @brief Function to prints the execution time `value` of phase `label`
 */
/*---------------------------------------------------------------------------*/

void FemModule::
_printArcaneFemTime(const String label, const Real value)
{
  info() << std::left << std::setw(45) << label << " = " << value;
}

/*---------------------------------------------------------------------------*/
/**
 * @brief Function to set PETSc flags from commandline
 */
/*---------------------------------------------------------------------------*/

void FemModule::
_setPetscFlagsFromCommandline()
{
  StringList string_list;
  std::string petsc_flags_std = m_petsc_flags.localstr();
  // Use a string stream to split the string by spaces
  std::istringstream iss(petsc_flags_std);
  String token;
  while (iss >> token) {
    string_list.add(token);
  }

  CommandLineArguments args(string_list);
  m_linear_system.setSolverCommandLineArguments(args);
}

/*---------------------------------------------------------------------------*/
/*---------------------------------------------------------------------------*/

ARCANE_REGISTER_MODULE_FEM(FemModule);

/*---------------------------------------------------------------------------*/
/*---------------------------------------------------------------------------*/<|MERGE_RESOLUTION|>--- conflicted
+++ resolved
@@ -1987,11 +1987,7 @@
   }
 
   elapsedTime = platform::getRealTime() - TimeStart;
-<<<<<<< HEAD
-  _printArcaneFemTime("[ArcaneFem-Timer] solving-linear-system1", elapsedTime);
-=======
   _printArcaneFemTime("[ArcaneFem-Timer] solving-linear-system-1", elapsedTime);
->>>>>>> e80a3cf7
 
   // Call again the solver to check it is valid to call it
   // several times. The second time we only call solve() without
