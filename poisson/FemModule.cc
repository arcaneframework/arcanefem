﻿// -*- tab-width: 2; indent-tabs-mode: nil; coding: utf-8-with-signature -*-
//-----------------------------------------------------------------------------
// Copyright 2000-2024 CEA (www.cea.fr) IFPEN (www.ifpenergiesnouvelles.com)
// See the top-level COPYRIGHT file for details.
// SPDX-License-Identifier: Apache-2.0
//-----------------------------------------------------------------------------
/*---------------------------------------------------------------------------*/
/* FemModule.cc                                                (C) 2022-2024 */
/*                                                                           */
/* Simple module to test simple FEM mechanism.                               */
/*---------------------------------------------------------------------------*/
/*---------------------------------------------------------------------------*/

#include "FemModule.h"
#include <arcane/core/MeshUtils.h>

/*---------------------------------------------------------------------------*/
/*---------------------------------------------------------------------------*/

void FemModule::
_writeInJson()
{
  if (!_isMasterRank())
    return;
  ofstream jsonFile("time.json");
  JSONWriter json_writer(JSONWriter::FormatFlags::None);
  json_writer.beginObject();
  {
    JSONWriter::Object jo(json_writer, "Timer");
    m_time_stats->dumpStatsJSON(json_writer);
  }
  json_writer.endObject();
  jsonFile << json_writer.getBuffer();
}

/*---------------------------------------------------------------------------*/
/*---------------------------------------------------------------------------*/

Real FemModule::
_readTimeFromJson(String main_time, String sub_time)
{
  UniqueArray<Byte> bytes;
  IParallelMng* pm = this->mesh()->parallelMng();
  pm->ioMng()->collectiveRead("time.json", bytes, false);
  JSONDocument json_doc;
  json_doc.parse(bytes, "time.json");
  //Parsing through the JSON
  JSONValue root = json_doc.root();
  //From root to the list of subactions in Main
  JSONValueList main = root.child("Timer").child("Current").child("Main").child("SubActions").valueAsArray();
  //From the list of subactions in Main to the list of subactions in Loop
  JSONValueList loop = (main.begin() + 3)->child("SubActions").valueAsArray();
  //From the list of subactions in Loop to the list of subactions in LoopEntryPoints
  JSONValueList loopEntryPoint = (loop.begin() + 1)->child("SubActions").valueAsArray();
  //From the list of subactions in LoopEntryPoints to the list of subactions in Fem
  JSONValueList fem = (loopEntryPoint.begin() + 7)->child("SubActions").valueAsArray();
  //From the list of subactions in Fem to the list of subactions in Compute
  JSONValueList compute = (fem.begin() + 1)->child("SubActions").valueAsArray();
  //From the list of subactions in Compute to the list of subactions in StationarySolve
  String prev = "";
  JSONValueList stationarySolve;
  for (JSONValue el : compute) {
    if (prev == "StationarySolve") {
      stationarySolve = el.child("SubActions").valueAsArray();
      break;
    }
    prev = el.valueAsStringView();
  }
  //Selecting the right 'main' action
  JSONValue function;
  prev = "";
  for (JSONValue el : stationarySolve) {
    if (prev == main_time) {
      function = el;
      break;
    }
    prev = el.valueAsStringView();
  }
  //Selecting the sub action if we want it
  if (sub_time != "") {
    prev = "";
    for (JSONValue el : function.child("SubActions").valueAsArray()) {
      if (prev == sub_time) {
        function = el;
        break;
      }
      prev = el.valueAsStringView();
    }
  }
  // The timer has not been found
  if (prev == "") {
    return 0;
  }
  String val;
  std::stringstream ss;
  //Get only the Cumulative value
  ss << function.child("Cumulative").value();
  ss >> val;
  return *Convert::Type<Real>::tryParse(val);
}

/*---------------------------------------------------------------------------*/
/*---------------------------------------------------------------------------*/

void FemModule::
_saveTimeInCSV()
{
  std::ofstream csv_save;
  String csv_file_name = String::format("time.{0}.csv",parallelMng()->commRank());
  if (!fs::exists(csv_file_name.localstr())) {
    csv_save.open(csv_file_name.localstr());
    csv_save << "Number of Nodes,Legacy,COO with sorting,COO,CSR,CSR made for GPU,Node Wise CSR made for GPU,BLCSR made for GPU,CSR GPU,Node Wise CSR GPU,BLCSR GPU\n";
  }
  else {
    csv_save.open(csv_file_name.localstr(), std::ios_base::app);
  }
  Integer denume = m_cache_warming;
  if (denume > 1)
    denume--;
  csv_save << nbNode() << ",";
  csv_save << _readTimeFromJson("AssembleLegacyBilinearOperatorTria3", "") / denume << ",";
  csv_save << _readTimeFromJson("AssembleCooSortBilinearOperatorTria3", "") / denume << ",";
  csv_save << _readTimeFromJson("AssembleCooBilinearOperatorTria3", "") / denume << ",";
  csv_save << _readTimeFromJson("AssembleCsrBilinearOperatorTria3", "") / denume << ",";
  if (m_running_on_gpu) {
    csv_save << "0,0,0,";
    csv_save << _readTimeFromJson("AssembleCsrGpuBilinearOperatorTria3", "") / denume << ",";
    csv_save << _readTimeFromJson("AssembleNodeWiseCsrBilinearOperatorTria3", "") / denume << ",";
    csv_save << _readTimeFromJson("AssembleBuildLessCsrBilinearOperatorTria3", "") / denume;
  }
  else {
    csv_save << _readTimeFromJson("AssembleCsrGpuBilinearOperatorTria3", "") / (m_cache_warming == 1 ? 1 : m_cache_warming - 1) << ",";
    csv_save << _readTimeFromJson("AssembleNodeWiseCsrBilinearOperatorTria3", "") / denume << ",";
    csv_save << _readTimeFromJson("AssembleBuildLessCsrBilinearOperatorTria3", "") / denume << ",";
    csv_save << "0,0,0";
  }
  csv_save << "\n";
  csv_save.close();
}

/*---------------------------------------------------------------------------*/
/*---------------------------------------------------------------------------*/

void FemModule::
_saveNoBuildTimeInCSV()
{
  std::ofstream csv_save;
  String csv_file_name = String::format("timeNoBuild.{0}.csv",parallelMng()->commRank());
  if (!fs::exists(csv_file_name.localstr())) {
    csv_save.open(csv_file_name.localstr());
    csv_save << "Number of Nodes,Legacy,COO with sorting,COO,CSR,CSR made for GPU,Node Wise CSR made for GPU,BLCSR made for GPU,CSR GPU,Node Wise CSR GPU,BLCSR GPU\n";
  }
  else {
    csv_save.open(csv_file_name.localstr(), std::ios_base::app);
  }
  Integer denume = m_cache_warming;
  if (denume > 1)
    denume--;
  csv_save << nbNode() << ",";
  csv_save << _readTimeFromJson("AssembleLegacyBilinearOperatorTria3", "") / denume << ",";
  csv_save << (_readTimeFromJson("AssembleCooSortBilinearOperatorTria3", "CooSortComputeElementMatrixTria3") + _readTimeFromJson("AssembleCooSortBilinearOperatorTria3", "CooSortAddToGlobalMatrix")) / denume << ",";
  csv_save << (_readTimeFromJson("AssembleCooBilinearOperatorTria3", "CooComputeElementMatrixTria3") + _readTimeFromJson("AssembleCooBilinearOperatorTria3", "CooAddToGlobalMatrix")) / denume << ",";
  csv_save << (_readTimeFromJson("AssembleCsrBilinearOperatorTria3", "CsrComputeElementMatrixTria3") + _readTimeFromJson("AssembleCsrBilinearOperatorTria3", "CsrAddToGlobalMatrix")) / denume << ",";
  if (m_running_on_gpu) {
    csv_save << "0,0,0,";
    csv_save << _readTimeFromJson("AssembleCsrGpuBilinearOperatorTria3", "CsrGpuAddComputeLoop") / denume << ",";
    csv_save << _readTimeFromJson("AssembleNodeWiseCsrBilinearOperatorTria3", "NodeWiseCsrAddAndCompute") / denume << ",";
    csv_save << _readTimeFromJson("AssembleBuildLessCsrBilinearOperatorTria3", "BuildLessCsrAddAndCompute") / denume;
  }
  else {
    csv_save << _readTimeFromJson("AssembleCsrGpuBilinearOperatorTria3", "CsrGpuAddComputeLoop") / denume << ",";
    csv_save << _readTimeFromJson("AssembleNodeWiseCsrBilinearOperatorTria3", "NodeWiseCsrAddAndCompute") / denume << ",";
    csv_save << _readTimeFromJson("AssembleBuildLessCsrBilinearOperatorTria3", "BuildLessCsrAddAndCompute") / denume << ",";
    csv_save << "0,0,0";
  }
  csv_save << "\n";
  csv_save.close();
}

void FemModule::
_benchBuildRow()
{
  std::ofstream csv_save;
  String csv_file_name = String::format("buildRow.{0}.csv",parallelMng()->commRank());
  if (!fs::exists(csv_file_name.localstr())) {
    csv_save.open(csv_file_name.localstr());
    csv_save << "Number of Nodes,Build on CPU,Build on GPU\n";
  }
  else {
    csv_save.open(csv_file_name.localstr(), std::ios_base::app);
  }
  csv_save << nbNode() << ",";
  csv_save << _readTimeFromJson("AssembleBuildLessCsrBilinearOperatorTria3", "BuildLessCsrBuildMatrix") / m_cache_warming << ",";
  csv_save << _readTimeFromJson("AssembleBuildLessCsrBilinearOperatorTria3", "BuildLessCsrBuildMatrixGPU") / m_cache_warming << "\n";
  csv_save.close();
}

/*---------------------------------------------------------------------------*/
/*---------------------------------------------------------------------------*/

void FemModule::
endModule()
{
  _writeInJson();
  _saveTimeInCSV();
  _saveNoBuildTimeInCSV();
  //_benchBuildRow();
}

void FemModule::
compute()
{
  info() << "Module Fem COMPUTE";

  // Stop code after computations
  if (m_global_iteration() > 0)
    subDomain()->timeLoopMng()->stopComputeLoop(true);

  m_linear_system.reset();
  m_linear_system.setLinearSystemFactory(options()->linearSystem());

  m_linear_system.initialize(subDomain(), acceleratorMng()->defaultRunner(), m_dofs_on_nodes.dofFamily(), "Solver");
  // Test for adding parameters for PETSc.
  // This is only used for the first call.
  {
    StringList string_list;
    /*
    string_list.add("-trmalloc");
    string_list.add("-log_trace");
    string_list.add("-ksp_monitor");
    string_list.add("-ksp_view");
    string_list.add("-math_view");
    string_list.add("draw");
    string_list.add("-draw_pause");
    string_list.add("-10");
    */
    CommandLineArguments args(string_list);
    m_linear_system.setSolverCommandLineArguments(args);
  }
  info() << "NB_CELL=" << allCells().size() << " NB_FACE=" << allFaces().size();

  _doStationarySolve();
}

/*---------------------------------------------------------------------------*/
/*---------------------------------------------------------------------------*/

void FemModule::
startInit()
{
  info() << "Module Fem INIT";

  if (m_register_time && _isMasterRank()) {
    logger = ofstream("timer.txt");
    wbuild = ofstream("with_build.csv", std::ios_base::app);
    wbuild << nbNode() << ",";
    timer = ofstream("timer.csv", std::ios_base::app);
    timer << nbNode() << ",";
  }

  {
    IMesh* mesh = defaultMesh();
    // If we do not create edges, we need to create custom connectivity
    // to store the neighbours node of a node
    if (mesh->dimension()==3 && !options()->createEdges()){
      m_node_node_via_edge_connectivity = MeshUtils::computeNodeNodeViaEdgeConnectivity(defaultMesh(), "NodeNodeViaEdge");
      m_node_node_via_edge_connectivity->connectivity()->dumpStats(std::cout);
      std::cout << "\n";
      IndexedNodeNodeConnectivityView nn_cv = m_node_node_via_edge_connectivity->view();
      Int64 nb_edge = 0;
      ENUMERATE_NODE (inode, allNodes()) {
        Node node = *inode;
        nb_edge += nn_cv.nbNode(node);
      }
      m_nb_edge = nb_edge / 2;
      info() << "Using custom node-node via edge connectivity: nb_edge=" << m_nb_edge;
    }
    else{
      m_nb_edge = mesh->nbEdge();
      info() << "Number of edge: nb_edge=" << m_nb_edge;
    }
  }

  m_dofs_on_nodes.initialize(mesh(), 1);
  m_dof_family = m_dofs_on_nodes.dofFamily();

  //_buildDoFOnNodes();
  //Int32 nb_node = allNodes().size();
  //m_k_matrix.resize(nb_node, nb_node);
  //m_k_matrix.fill(0.0);

  //m_rhs_vector.resize(nb_node);
  //m_rhs_vector.fill(0.0);

  // # init mesh
  // # init behavior
  // # init behavior on mesh entities
  // # init BCs
  _handleFlags();
  _initBoundaryconditions();

  _checkCellType();
}

/*---------------------------------------------------------------------------*/
/*---------------------------------------------------------------------------*/

void FemModule ::
_handleFlags()
{
  ParameterList parameter_list = this->subDomain()->application()->applicationInfo().commandLineArguments().parameters();
  info() << "-----------------------------------------------------------------------------------------";
  info() << "The time will be registered by arcane in the output/listing/logs.0 file, and will be added to (or will create) the time.csv (with time for the various bilinear assembly phases) and timeNoBuild.csv (with time without the building part of COO and CSR for the various bilinear assembly phases) fil";
  if (parameter_list.getParameterOrNull("REGISTER_TIME") == "TRUE") {
    m_register_time = true;
    info() << "REGISTER_TIME: The time will also be registered in the timer.txt, with_build.csv and timer.csv file";
  }
  String cache_warm = parameter_list.getParameterOrNull("CACHE_WARMING");
  if (cache_warm != NULL) {
    auto tmp = Convert::Type<Integer>::tryParse(cache_warm);
    m_cache_warming = *tmp;
    info() << "CACHE_WARMING: A cache warming of " << m_cache_warming << " iterations will happen";
  }
  if (cache_warm == NULL) {
    m_cache_warming = options()->cacheWarming();
    if (m_cache_warming != 1)
      info() << "CACHE_WARMING: A cache warming of " << m_cache_warming << " iterations will happen";
  }
  if (parameter_list.getParameterOrNull("COO") == "TRUE" || options()->coo()) {
    m_use_coo = true;
    m_use_legacy = false;
    info() << "COO: The COO datastructure and its associated methods will be used";
  }
  if (parameter_list.getParameterOrNull("COO_SORT") == "TRUE" || options()->cooSorting()) {
    m_use_coo_sort = true;
    m_use_legacy = false;
    info() << "COO_SORT: The COO with sorting datastructure and its associated methods will be used";
  }
  if (parameter_list.getParameterOrNull("COO_GPU") == "TRUE" || options()->cooGpu()) {
    m_use_coo_gpu = true;
    m_use_legacy = false;
    info() << "COO_GPU: The COO datastructure GPU comptaible and its associated methods will be used";
  }
  if (parameter_list.getParameterOrNull("CSR") == "TRUE" || options()->csr()) {
    m_use_csr = true;
    m_use_legacy = false;
    info() << "CSR: The CSR datastructure and its associated methods will be used";
  }
#ifdef ARCANE_HAS_ACCELERATOR
  if (parameter_list.getParameterOrNull("CSR_GPU") == "TRUE" || options()->csrGpu()) {
    m_use_csr_gpu = true;
    m_use_legacy = false;
    info() << "CSR_GPU: The CSR datastructure GPU compatible and its associated methods will be used";
  }
#endif
  if (parameter_list.getParameterOrNull("NWCSR") == "TRUE" || options()->nwcsr()) {
    m_use_nodewise_csr = true;
    m_use_legacy = false;
    info() << "NWCSR: The Csr datastructure (GPU compatible) and its associated methods will be used with computation in a nodewise manner";
  }
  if (parameter_list.getParameterOrNull("BLCSR") == "TRUE" || options()->blcsr()) {
    m_use_buildless_csr = true;
    m_use_legacy = false;
    info() << "BLCSR: The Csr datastructure (GPU compatible) and its associated methods will be used with computation in a nodewise manner with the building phases incorporated in the computation";
  }
  if (parameter_list.getParameterOrNull("LEGACY") == "TRUE" || m_use_legacy || options()->legacy()) {
    m_use_legacy = true;
    info() << "LEGACY: The Legacy datastructure and its associated methods will be used";
  }
  else if (parameter_list.getParameterOrNull("LEGACY") == "FALSE" || options()->legacy()) {
    m_use_legacy = false;
  }
  if (parameter_list.getParameterOrNull("AcceleratorRuntime") == "cuda") {
    m_running_on_gpu = true;
    info() << "CUDA: The methods able to use GPU will use it";
  }
  info() << "-----------------------------------------------------------------------------------------";
}

/*---------------------------------------------------------------------------*/
/*---------------------------------------------------------------------------*/

void FemModule::
_doStationarySolve()
{
  Timer::Action timer_action(m_time_stats, "StationarySolve");

  // # get material parameters
  _getMaterialParameters();

  // Assemble the FEM bilinear operator (LHS - matrix A)
  if (m_use_legacy) {
    m_linear_system.clearValues();
    if (options()->meshType == "TETRA4")
      _assembleBilinearOperatorTETRA4();
    else if (options()->meshType == "TRIA3")
      _assembleBilinearOperatorTRIA3();
    if (m_cache_warming != 1) {
      m_time_stats->resetStats("AssembleLegacyBilinearOperatorTria3");
      for (cache_index = 1; cache_index < m_cache_warming; cache_index++) {
        m_linear_system.clearValues();
        if (options()->meshType == "TETRA4")
          _assembleBilinearOperatorTETRA4();
        else if (options()->meshType == "TRIA3")
          _assembleBilinearOperatorTRIA3();
      }
    }
  }

  if (m_use_csr) {
    m_linear_system.clearValues();
    if (options()->meshType == "TRIA3")
      _assembleCsrBilinearOperatorTRIA3();
    else if (options()->meshType == "TETRA4")
      _assembleCsrBilinearOperatorTETRA4();
    if (m_cache_warming != 1) {
      m_time_stats->resetStats("AssembleCsrBilinearOperatorTria3");
      for (cache_index = 1; cache_index < m_cache_warming; cache_index++) {
        m_linear_system.clearValues();
        if (options()->meshType == "TRIA3")
          _assembleCsrBilinearOperatorTRIA3();
        else if (options()->meshType == "TETRA4")
          _assembleCsrBilinearOperatorTETRA4();
      }
    }
    m_csr_matrix.translateToLinearSystem(m_linear_system);
  }

  if (m_use_coo) {
    m_linear_system.clearValues();
    if (options()->meshType == "TRIA3")
      _assembleCooBilinearOperatorTRIA3();
    if (options()->meshType == "TETRA4")
      _assembleCooBilinearOperatorTETRA4();
    if (m_cache_warming != 1) {
      m_time_stats->resetStats("AssembleCooBilinearOperatorTria3");
      m_time_stats->resetStats("AssembleCooBilinearOperatorTetra4");
      for (cache_index = 1; cache_index < m_cache_warming; cache_index++) {
        m_linear_system.clearValues();
        if (options()->meshType == "TRIA3")
          _assembleCooBilinearOperatorTRIA3();
        if (options()->meshType == "TETRA4")
          _assembleCooBilinearOperatorTETRA4();
      }
    }
    m_coo_matrix.translateToLinearSystem(m_linear_system);
  }

  if (m_use_coo_sort) {
    m_linear_system.clearValues();
    if (options()->meshType == "TRIA3")
      _assembleCooSortBilinearOperatorTRIA3();
    if (options()->meshType == "TETRA4")
      _assembleCooSortBilinearOperatorTETRA4();
    if (m_cache_warming != 1) {
      m_time_stats->resetStats("AssembleCooSortBilinearOperatorTria3");
      m_time_stats->resetStats("AssembleCooSortBilinearOperatorTetra4");
      for (cache_index = 1; cache_index < m_cache_warming; cache_index++) {
        m_linear_system.clearValues();
        if (options()->meshType == "TRIA3")
          _assembleCooSortBilinearOperatorTRIA3();
        if (options()->meshType == "TETRA4")
          _assembleCooSortBilinearOperatorTETRA4();
      }
    }
    m_coo_matrix.translateToLinearSystem(m_linear_system);
  }

<<<<<<< HEAD
#ifdef ARCANE_HAS_ACCELERATOR
  if (m_use_coo_gpu) {
=======
#ifdef USE_COO_GPU
  for (i = 0; i < 3; i++) {
>>>>>>> cbbf0e3d
    m_linear_system.clearValues();
    if (options()->meshType == "TRIA3")
      _assembleCooGPUBilinearOperatorTRIA3();
    if (options()->meshType == "TETRA4")
      _assembleCooGPUBilinearOperatorTETRA4();
    if (m_cache_warming != 1) {
      m_time_stats->resetStats("AssembleCooGpuBilinearOperatorTria3");
      m_time_stats->resetStats("AssembleCooGpuBilinearOperatorTetra4");
      for (cache_index = 1; cache_index < m_cache_warming; cache_index++) {
        m_linear_system.clearValues();
        if (options()->meshType == "TRIA3")
          _assembleCooGPUBilinearOperatorTRIA3();
        if (options()->meshType == "TETRA4")
          _assembleCooGPUBilinearOperatorTETRA4();
      }
    }
    m_coo_matrix.translateToLinearSystem(m_linear_system);
  }

  if (m_use_csr_gpu) {
    m_linear_system.clearValues();
    _assembleCsrGPUBilinearOperatorTRIA3();
    if (m_cache_warming != 1) {
      m_time_stats->resetStats("AssembleCsrGpuBilinearOperatorTria3");
      for (cache_index = 1; cache_index < m_cache_warming; cache_index++) {
        m_linear_system.clearValues();
        _assembleCsrGPUBilinearOperatorTRIA3();
      }
    }
     m_csr_matrix.translateToLinearSystem(m_linear_system);
  }
#endif

  if (m_use_nodewise_csr) {
    m_linear_system.clearValues();
    _assembleNodeWiseCsrBilinearOperatorTria3();
    if (m_cache_warming != 1) {
      m_time_stats->resetStats("AssembleNodeWiseCsrBilinearOperatorTria3");
      for (cache_index = 1; cache_index < m_cache_warming; cache_index++) {
        m_linear_system.clearValues();
        _assembleNodeWiseCsrBilinearOperatorTria3();
      }
    }
    m_csr_matrix.translateToLinearSystem(m_linear_system);
  }
  if (m_use_buildless_csr) {
    m_linear_system.clearValues();
    if (options()->meshType == "TRIA3")
      _assembleBuildLessCsrBilinearOperatorTria3();
    if (options()->meshType == "TETRA4")
      _assembleBuildLessCsrBilinearOperatorTetra4();
    if (m_cache_warming != 1) {
      m_time_stats->resetStats("AssembleBuildLessCsrBilinearOperatorTria3");
      for (cache_index = 1; cache_index < m_cache_warming; cache_index++) {
        m_linear_system.clearValues();
        if (options()->meshType == "TRIA3")
          _assembleBuildLessCsrBilinearOperatorTria3();
        if (options()->meshType == "TETRA4")
        _assembleBuildLessCsrBilinearOperatorTetra4();
      }
    }
    m_csr_matrix.translateToLinearSystem(m_linear_system);
  }

  // Assemble the FEM linear operator (RHS - vector b)
  if (m_use_buildless_csr || m_use_csr_gpu || m_use_nodewise_csr || m_use_csr) {
    m_linear_system.clearValues();
    _assembleCsrGpuLinearOperator();
    //_assembleCsrLinearOperator();
    m_csr_matrix.translateToLinearSystem(m_linear_system);
    _translateRhs();
  }
  else{
    _assembleLinearOperator();
  }

  _solve();

  // Check results
  _checkResultFile();
}

/*---------------------------------------------------------------------------*/
/*---------------------------------------------------------------------------*/

void FemModule::
_getMaterialParameters()
{
  info() << "Get material parameters...";
  f = options()->f();
  ElementNodes = 3.;

  if (options()->meshType == "TETRA4")
    ElementNodes = 4.;
}

/*---------------------------------------------------------------------------*/
/*---------------------------------------------------------------------------*/

void FemModule::
_initBoundaryconditions()
{
  info() << "Init boundary conditions...";

  info() << "Apply boundary conditions";
  _applyDirichletBoundaryConditions();
}

/*---------------------------------------------------------------------------*/
/*---------------------------------------------------------------------------*/

void FemModule::
_applyDirichletBoundaryConditionsGpu()
{
  // Handle all the Dirichlet boundary conditions.
  // In the 'arc' file, there are in the following format:
  //   <dirichlet-boundary-condition>
  //   <surface>Haut</surface>
  //   <value>21.0</value>
  // </dirichlet-boundary-condition>

  for (const auto& bs : options()->dirichletBoundaryCondition()) {
    FaceGroup group = bs->surface();
    Real value = bs->value();
    info() << "Apply Dirichlet boundary condition surface=" << group.name() << " v=" << value;

    RunQueue* queue = acceleratorMng()->defaultQueue();
    auto command = makeCommand(queue);

    UnstructuredMeshConnectivityView m_connectivity_view;
    auto in_node_coord = ax::viewIn(command, m_node_coord);
    m_connectivity_view.setMesh(this->mesh());
    auto fnc = m_connectivity_view.faceNode();
    auto out_u_dirichlet = ax::viewOut(command, m_u_dirichlet);
    auto out_u = ax::viewOut(command, m_u);

    command << RUNCOMMAND_ENUMERATE(Face, iface, group)
    {
      for (NodeLocalId node : fnc.nodes(iface)) {
        out_u[node] = value;
        out_u_dirichlet[node] = true;
      }
    };
  }

  for (const auto& bs : options()->dirichletPointCondition()) {

    RunQueue* queue = acceleratorMng()->defaultQueue();
    auto command = makeCommand(queue);

    auto out_u = ax::viewOut(command, m_u);
    auto out_u_dirichlet = ax::viewOut(command, m_u_dirichlet);

    NodeGroup group = bs->node();
    Real value = bs->value();
    info() << "Apply Dirichlet point condition node=" << group.name() << " v=" << value;
    command << RUNCOMMAND_ENUMERATE(Node, inode, group)
    {
      out_u[inode] = value;
      out_u_dirichlet[inode] = true;
    };
  }
}

/*---------------------------------------------------------------------------*/
/*---------------------------------------------------------------------------*/

void FemModule::
_applyDirichletBoundaryConditions()
{
  // Handle all the Dirichlet boundary conditions.
  // In the 'arc' file, there are in the following format:
  //   <dirichlet-boundary-condition>
  //   <surface>Haut</surface>
  //   <value>21.0</value>
  // </dirichlet-boundary-condition>

  for (const auto& bs : options()->dirichletBoundaryCondition()) {
    FaceGroup group = bs->surface();
    Real value = bs->value();
    info() << "Apply Dirichlet boundary condition surface=" << group.name() << " v=" << value;
    ENUMERATE_ (Face, iface, group) {
      for (Node node : iface->nodes()) {
        //Original Code
        m_u[node] = value;
        m_u_dirichlet[node] = true;
      }
    }
  }

  for (const auto& bs : options()->dirichletPointCondition()) {
    NodeGroup group = bs->node();
    Real value = bs->value();
    info() << "Apply Dirichlet point condition node=" << group.name() << " v=" << value;
    ENUMERATE_ (Node, inode, group) {
      Node node = *inode;
      m_u[node] = value;
      m_u_dirichlet[node] = true;
    }
  }
}

/*---------------------------------------------------------------------------*/
/*---------------------------------------------------------------------------*/

void FemModule::
_checkCellType()
{
  Int16 type = 0;
  if (options()->meshType == "TETRA4") {
    type = IT_Tetraedron4;
  }
  else {
    type = IT_Triangle3;
  }
  ENUMERATE_ (Cell, icell, allCells()) {
    Cell cell = *icell;
    if (cell.type() != type)
      ARCANE_FATAL("Only Triangle3 cell type is supported");
  }
}

/*---------------------------------------------------------------------------*/
// Assemble the FEM linear operator
//  - This function enforces a Dirichlet boundary condition in a weak sense
//    via the penalty method
//  - The method also adds source term
//  - TODO: external fluxes
/*---------------------------------------------------------------------------*/

void FemModule::
_assembleLinearOperator()
{
  info() << "Assembly of FEM linear operator  ";
  info() << "Applying Dirichlet boundary condition via  penalty method ";

  // time registration
  Timer::Action timer_action(m_time_stats, "AssembleLinearOperator");

  // Temporary variable to keep values for the RHS part of the linear system
  VariableDoFReal& rhs_values(m_linear_system.rhsVariable());
  rhs_values.fill(0.0);

  auto node_dof(m_dofs_on_nodes.nodeDoFConnectivityView());

  if (options()->enforceDirichletMethod() == "Penalty") {

    Timer::Action timer_action(m_time_stats, "Penalty");

    //----------------------------------------------
    // penalty method to enforce Dirichlet BC
    //----------------------------------------------
    //  Let 'P' be the penalty term and let 'i' be the set of DOF for which
    //  Dirichlet condition needs to be applied
    //
    //  - For LHS matrix A the diag term corresponding to the Dirichlet DOF
    //           a_{i,i} = 1. * P
    //
    //  - For RHS vector b the term that corresponds to the Dirichlet DOF
    //           b_{i} = b_{i} * P
    //----------------------------------------------

    info() << "Applying Dirichlet boundary condition via "
           << options()->enforceDirichletMethod() << " method ";

    Real Penalty = options()->penalty(); // 1.0e30 is the default

    ENUMERATE_ (Node, inode, ownNodes()) {
      NodeLocalId node_id = *inode;
      if (m_u_dirichlet[node_id]) {
        DoFLocalId dof_id = node_dof.dofId(*inode, 0);
        // This SetValue should be updated in the acoording format we have (such as COO or CSR)
        m_linear_system.matrixSetValue(dof_id, dof_id, Penalty);
        Real u_g = Penalty * m_u[node_id];
        // This should be changed for a numArray
        rhs_values[dof_id] = u_g;
      }
    }
  }
  else if (options()->enforceDirichletMethod() == "WeakPenalty") {
    Timer::Action timer_action(m_time_stats, "WeakPenalty");

    //----------------------------------------------
    // weak penalty method to enforce Dirichlet BC
    //----------------------------------------------
    //  Let 'P' be the penalty term and let 'i' be the set of DOF for which
    //  Dirichlet condition needs to be applied
    //
    //  - For LHS matrix A the diag term corresponding to the Dirichlet DOF
    //           a_{i,i} = a_{i,i} + P
    //
    //  - For RHS vector b the term that corresponds to the Dirichlet DOF
    //           b_{i} = b_{i} * P
    //----------------------------------------------

    info() << "Applying Dirichlet boundary condition via "
           << options()->enforceDirichletMethod() << " method ";

    Real Penalty = options()->penalty(); // 1.0e30 is the default

    // The same as before
    ENUMERATE_ (Node, inode, ownNodes()) {
      NodeLocalId node_id = *inode;
      if (m_u_dirichlet[node_id]) {
        DoFLocalId dof_id = node_dof.dofId(*inode, 0);
        m_linear_system.matrixAddValue(dof_id, dof_id, Penalty);
        Real u_g = Penalty * m_u[node_id];
        rhs_values[dof_id] = u_g;
      }
    }
  }
  else if (options()->enforceDirichletMethod() == "RowElimination") {

    //----------------------------------------------
    // Row elimination method to enforce Dirichlet BC
    //----------------------------------------------
    //  Let 'I' be the set of DOF for which  Dirichlet condition needs to be applied
    //
    //  to apply the Dirichlet on 'i'th DOF
    //  - For LHS matrix A the row terms corresponding to the Dirichlet DOF
    //           a_{i,j} = 0.  : i!=j
    //           a_{i,j} = 1.  : i==j
    //----------------------------------------------

    info() << "Applying Dirichlet boundary condition via "
           << options()->enforceDirichletMethod() << " method ";
    // The same as before
    // TODO
  }
  else if (options()->enforceDirichletMethod() == "RowColumnElimination") {

    //----------------------------------------------
    // Row elimination method to enforce Dirichlet BC
    //----------------------------------------------
    //  Let 'I' be the set of DOF for which  Dirichlet condition needs to be applied
    //
    //  to apply the Dirichlet on 'i'th DOF
    //  - For LHS matrix A the row terms corresponding to the Dirichlet DOF
    //           a_{i,j} = 0.  : i!=j  for all j
    //           a_{i,j} = 1.  : i==j
    //    also the column terms corresponding to the Dirichlet DOF
    //           a_{i,j} = 0.  : i!=j  for all i
    //----------------------------------------------

    info() << "Applying Dirichlet boundary condition via "
           << options()->enforceDirichletMethod() << " method ";

    // The same as before
    // TODO
  }
  else {

    info() << "Applying Dirichlet boundary condition via "
           << options()->enforceDirichletMethod() << " is not supported \n"
           << "enforce-Dirichlet-method only supports:\n"
           << "  - Penalty\n"
           << "  - WeakPenalty\n"
           << "  - RowElimination\n"
           << "  - RowColumnElimination\n";
  }

  {
    Timer::Action timer_action(m_time_stats, "ConstantSourceTermAssembly");
    //----------------------------------------------
    // Constant source term assembly
    //----------------------------------------------
    //
    //  $int_{Omega}(f*v^h)$
    //  only for noded that are non-Dirichlet
    //----------------------------------------------
    if (options()->meshType == "TRIA3"){
      ENUMERATE_ (Cell, icell, allCells()) {
        Cell cell = *icell;
        Real area = _computeAreaTriangle3(cell);
        for (Node node : cell.nodes()) {
          if (!(m_u_dirichlet[node]) && node.isOwn()) {
            rhs_values[node_dof.dofId(node, 0)] += f * area / ElementNodes;
          }
        }
      }
    }

    if (options()->meshType == "TETRA4"){
      ENUMERATE_ (Cell, icell, allCells()) {
        Cell cell = *icell;
        Real area = _computeAreaTetra4(cell);
        for (Node node : cell.nodes()) {
          if (!(m_u_dirichlet[node]) && node.isOwn()) {
            rhs_values[node_dof.dofId(node, 0)] += f * area / ElementNodes;
          }
        }
      }
    }
  }
  {
    Timer::Action timer_action(m_time_stats, "ConstantSourceTermAssembly");

    //----------------------------------------------
    // Constant flux term assembly
    //----------------------------------------------
    //
    //  only for noded that are non-Dirichlet
    //  $int_{dOmega_N}((q.n)*v^h)$
    // or
    //  $int_{dOmega_N}((n_x*q_x + n_y*q_y)*v^h)$
    //----------------------------------------------
    for (const auto& bs : options()->neumannBoundaryCondition()) {
      FaceGroup group = bs->surface();

      if (bs->value.isPresent()) {
        Real value = bs->value();
        ENUMERATE_ (Face, iface, group) {
          Face face = *iface;
          Real length = _computeEdgeLength2(face);
          for (Node node : iface->nodes()) {
            if (!(m_u_dirichlet[node]) && node.isOwn())
              // must replace rhs_values with numArray
              rhs_values[node_dof.dofId(node, 0)] += value * length / 2.;
          }
        }
        continue;
      }

      if (bs->valueX.isPresent() && bs->valueY.isPresent()) {
        Real valueX = bs->valueX();
        Real valueY = bs->valueY();
        ENUMERATE_ (Face, iface, group) {
          Face face = *iface;
          Real length = _computeEdgeLength2(face);
          Real2 Normal = _computeEdgeNormal2(face);
          for (Node node : iface->nodes()) {
            if (!(m_u_dirichlet[node]) && node.isOwn())
              // must replace rhs_values with numArray
              rhs_values[node_dof.dofId(node, 0)] += (Normal.x * valueX + Normal.y * valueY) * length / 2.;
          }
        }
        continue;
      }

      if (bs->valueX.isPresent()) {
        Real valueX = bs->valueX();
        ENUMERATE_ (Face, iface, group) {
          Face face = *iface;
          Real length = _computeEdgeLength2(face);
          Real2 Normal = _computeEdgeNormal2(face);
          for (Node node : iface->nodes()) {
            if (!(m_u_dirichlet[node]) && node.isOwn())
              // must replace rhs_values with numArray
              rhs_values[node_dof.dofId(node, 0)] += (Normal.x * valueX) * length / 2.;
          }
        }
        continue;
      }

      if (bs->valueY.isPresent()) {
        Real valueY = bs->valueY();
        ENUMERATE_ (Face, iface, group) {
          Face face = *iface;
          Real length = _computeEdgeLength2(face);
          Real2 Normal = _computeEdgeNormal2(face);
          for (Node node : iface->nodes()) {
            if (!(m_u_dirichlet[node]) && node.isOwn())
              // must replace rhs_values with numArray
              rhs_values[node_dof.dofId(node, 0)] += (Normal.y * valueY) * length / 2.;
          }
        }
        continue;
      }
    }
  }
}

/*---------------------------------------------------------------------------*/
/*---------------------------------------------------------------------------*/

void FemModule::
_assembleCsrLinearOperator()
{
  info() << "Assembly of FEM linear operator ";
  info() << "Applying Dirichlet boundary condition via  penalty method for Csr";

  // time registration
  Timer::Action timer_action(m_time_stats, "CsrAssembleLinearOperator");

  m_rhs_vect.resize(nbNode());
  m_rhs_vect.fill(0.0);

  auto node_dof(m_dofs_on_nodes.nodeDoFConnectivityView());

  if (options()->enforceDirichletMethod() == "Penalty") {

    Timer::Action timer_action(m_time_stats, "CsrPenalty");

    //----------------------------------------------
    // penalty method to enforce Dirichlet BC
    //----------------------------------------------
    //  Let 'P' be the penalty term and let 'i' be the set of DOF for which
    //  Dirichlet condition needs to be applied
    //
    //  - For LHS matrix A the diag term corresponding to the Dirichlet DOF
    //           a_{i,i} = 1. * P
    //
    //  - For RHS vector b the term that corresponds to the Dirichlet DOF
    //           b_{i} = b_{i} * P
    //----------------------------------------------

    info() << "Applying Dirichlet boundary condition via "
           << options()->enforceDirichletMethod() << " method ";

    Real Penalty = options()->penalty(); // 1.0e30 is the default

    ENUMERATE_ (Node, inode, ownNodes()) {
      NodeLocalId node_id = *inode;
      if (m_u_dirichlet[node_id]) {
        DoFLocalId dof_id = node_dof.dofId(*inode, 0);
        m_csr_matrix.matrixSetValue(dof_id, dof_id, Penalty);
        Real u_g = Penalty * m_u[node_id];
        m_rhs_vect[dof_id] = u_g;
      }
    }
  }
  else if (options()->enforceDirichletMethod() == "WeakPenalty") {
    Timer::Action timer_action(m_time_stats, "CsrWeakPenalty");

    //----------------------------------------------
    // weak penalty method to enforce Dirichlet BC
    //----------------------------------------------
    //  Let 'P' be the penalty term and let 'i' be the set of DOF for which
    //  Dirichlet condition needs to be applied
    //
    //  - For LHS matrix A the diag term corresponding to the Dirichlet DOF
    //           a_{i,i} = a_{i,i} + P
    //
    //  - For RHS vector b the term that corresponds to the Dirichlet DOF
    //           b_{i} = b_{i} * P
    //----------------------------------------------

    info() << "Applying Dirichlet boundary condition via "
           << options()->enforceDirichletMethod() << " method ";

    Real Penalty = options()->penalty(); // 1.0e30 is the default

    // The same as before
    ENUMERATE_ (Node, inode, ownNodes()) {
      NodeLocalId node_id = *inode;
      if (m_u_dirichlet[node_id]) {
        DoFLocalId dof_id = node_dof.dofId(*inode, 0);
        m_csr_matrix.matrixAddValue(dof_id, dof_id, Penalty);
        Real u_g = Penalty * m_u[node_id];
        m_rhs_vect[dof_id] = u_g;
      }
    }
  }
  else if (options()->enforceDirichletMethod() == "RowElimination") {

    //----------------------------------------------
    // Row elimination method to enforce Dirichlet BC
    //----------------------------------------------
    //  Let 'I' be the set of DOF for which  Dirichlet condition needs to be applied
    //
    //  to apply the Dirichlet on 'i'th DOF
    //  - For LHS matrix A the row terms corresponding to the Dirichlet DOF
    //           a_{i,j} = 0.  : i!=j
    //           a_{i,j} = 1.  : i==j
    //----------------------------------------------

    info() << "Applying Dirichlet boundary condition via "
           << options()->enforceDirichletMethod() << " method ";
    // The same as before
    // TODO
  }
  else if (options()->enforceDirichletMethod() == "RowColumnElimination") {

    //----------------------------------------------
    // Row elimination method to enforce Dirichlet BC
    //----------------------------------------------
    //  Let 'I' be the set of DOF for which  Dirichlet condition needs to be applied
    //
    //  to apply the Dirichlet on 'i'th DOF
    //  - For LHS matrix A the row terms corresponding to the Dirichlet DOF
    //           a_{i,j} = 0.  : i!=j  for all j
    //           a_{i,j} = 1.  : i==j
    //    also the column terms corresponding to the Dirichlet DOF
    //           a_{i,j} = 0.  : i!=j  for all i
    //----------------------------------------------

    info() << "Applying Dirichlet boundary condition via "
           << options()->enforceDirichletMethod() << " method ";

    // The same as before
    // TODO
  }
  else {

    info() << "Applying Dirichlet boundary condition via "
           << options()->enforceDirichletMethod() << " is not supported \n"
           << "enforce-Dirichlet-method only supports:\n"
           << "  - Penalty\n"
           << "  - WeakPenalty\n"
           << "  - RowElimination\n"
           << "  - RowColumnElimination\n";
  }

  {
    Timer::Action timer_action(m_time_stats, "CsrConstantSourceTermAssembly");
    //----------------------------------------------
    // Constant source term assembly
    //----------------------------------------------
    //
    //  $int_{Omega}(f*v^h)$
    //  only for noded that are non-Dirichlet
    //----------------------------------------------

    ENUMERATE_ (Cell, icell, allCells()) {
      Cell cell = *icell;

      Real area = _computeAreaTriangle3(cell);
      for (Node node : cell.nodes()) {
        if (!(m_u_dirichlet[node]) && node.isOwn()) {
          // Original code
          m_rhs_vect[node_dof.dofId(node, 0)] += f * area / ElementNodes;
        }
      }
    }
  }
  {
    Timer::Action timer_action(m_time_stats, "CsrConstantFluxTermAssembly");

    //----------------------------------------------
    // Constant flux term assembly
    //----------------------------------------------
    //
    //  only for noded that are non-Dirichlet
    //  $int_{dOmega_N}((q.n)*v^h)$
    // or
    //  $int_{dOmega_N}((n_x*q_x + n_y*q_y)*v^h)$
    //----------------------------------------------
    for (const auto& bs : options()->neumannBoundaryCondition()) {
      FaceGroup group = bs->surface();

      if (bs->value.isPresent()) {
        Real value = bs->value();
        ENUMERATE_ (Face, iface, group) {
          Face face = *iface;
          Real length = _computeEdgeLength2(face);
          for (Node node : iface->nodes()) {
            if (!(m_u_dirichlet[node]) && node.isOwn())
              m_rhs_vect[node_dof.dofId(node, 0)] += value * length / 2.;
          }
        }
        continue;
      }

      if (bs->valueX.isPresent() && bs->valueY.isPresent()) {
        Real valueX = bs->valueX();
        Real valueY = bs->valueY();
        ENUMERATE_ (Face, iface, group) {
          Face face = *iface;
          Real length = _computeEdgeLength2(face);
          Real2 Normal = _computeEdgeNormal2(face);
          for (Node node : iface->nodes()) {
            if (!(m_u_dirichlet[node]) && node.isOwn())
              m_rhs_vect[node_dof.dofId(node, 0)] += (Normal.x * valueX + Normal.y * valueY) * length / 2.;
          }
        }
        continue;
      }

      if (bs->valueX.isPresent()) {
        Real valueX = bs->valueX();
        ENUMERATE_ (Face, iface, group) {
          Face face = *iface;
          Real length = _computeEdgeLength2(face);
          Real2 Normal = _computeEdgeNormal2(face);
          for (Node node : iface->nodes()) {
            if (!(m_u_dirichlet[node]) && node.isOwn())
              m_rhs_vect[node_dof.dofId(node, 0)] += (Normal.x * valueX) * length / 2.;
          }
        }
        continue;
      }

      if (bs->valueY.isPresent()) {
        Real valueY = bs->valueY();
        ENUMERATE_ (Face, iface, group) {
          Face face = *iface;
          Real length = _computeEdgeLength2(face);
          Real2 Normal = _computeEdgeNormal2(face);
          for (Node node : iface->nodes()) {
            if (!(m_u_dirichlet[node]) && node.isOwn())
              m_rhs_vect[node_dof.dofId(node, 0)] += (Normal.y * valueY) * length / 2.;
          }
        }
        continue;
      }
    }
  }
}

/*---------------------------------------------------------------------------*/
/*---------------------------------------------------------------------------*/

ARCCORE_HOST_DEVICE
Int32 FemModule::
_getValIndexCsrGpu(Int32 begin, Int32 end, DoFLocalId col, ax::NumArrayView<DataViewGetter<Int32>, MDDim1, DefaultLayout> csr_col)
{
  Int32 i = begin;
  while (i < end && col != csr_col(i)) {
    i++;
  }
  // The value has not been found
  if (i == end) {
    return -1;
  }
  // The value as been found
  return i;
}
/*---------------------------------------------------------------------------*/
/*---------------------------------------------------------------------------*/

void FemModule::
_assembleCsrGpuLinearOperator()
{
  info() << "Assembly of FEM linear operator ";
  info() << "Applying Dirichlet boundary condition via penalty method for Csr, designed for GPU";

  Timer::Action timer_action(m_time_stats, "CsrGpuAssembleLinearOperator");

  m_rhs_vect.resize(nbNode());
  m_rhs_vect.fill(0.0);

  if (options()->enforceDirichletMethod() == "Penalty") {

    Timer::Action timer_action(m_time_stats, "CsrGpuPenalty");

    //----------------------------------------------
    // penalty method to enforce Dirichlet BC
    //----------------------------------------------
    //  Let 'P' be the penalty term and let 'i' be the set of DOF for which
    //  Dirichlet condition needs to be applied
    //
    //  - For LHS matrix A the diag term corresponding to the Dirichlet DOF
    //           a_{i,i} = 1. * P
    //
    //  - For RHS vector b the term that corresponds to the Dirichlet DOF
    //           b_{i} = b_{i} * P
    //----------------------------------------------

    info() << "Applying Dirichlet boundary condition via "
           << options()->enforceDirichletMethod() << " method ";

    Real Penalty = options()->penalty(); // 1.0e30 is the default

    RunQueue* queue = acceleratorMng()->defaultQueue();
    auto command = makeCommand(queue);

    auto in_out_rhs_vect = ax::viewInOut(command, m_rhs_vect);
    auto in_csr_row = ax::viewIn(command, m_csr_matrix.m_matrix_row);
    auto in_csr_col = ax::viewIn(command, m_csr_matrix.m_matrix_column);
    auto in_out_csr_val = ax::viewInOut(command, m_csr_matrix.m_matrix_value);
    Int32 row_csr_size = m_csr_matrix.m_matrix_row.dim1Size();
    Int32 col_csr_size = m_csr_matrix.m_matrix_column.dim1Size();
    auto node_dof(m_dofs_on_nodes.nodeDoFConnectivityView());

    auto in_m_u_dirichlet = ax::viewIn(command, m_u_dirichlet);
    auto in_m_u = ax::viewIn(command, m_u);
    // In this loop :
    // m_u_dirichlet must be adapted -> module variable, just need a view
    // m_u must be adapted
    // Set value must be replaced
    // m_rhs_vect must also be replaced
    command << RUNCOMMAND_ENUMERATE(Node, inode, ownNodes())
    {
      if (in_m_u_dirichlet(inode)) {
        DoFLocalId dof_id = node_dof.dofId(inode, 0);
        Int32 begin = in_csr_row(dof_id);
        Int32 end = 0;
        if (begin == row_csr_size - 1) {
          end = col_csr_size;
        }
        else {
          end = in_csr_row(dof_id + 1);
        }
        Int32 index = _getValIndexCsrGpu(begin, end, dof_id, in_csr_col);
        in_out_csr_val(index) = Penalty;
        Real u_g = Penalty * in_m_u(inode);
        in_out_rhs_vect(dof_id) = u_g;
      }
    };
  }
  else if (options()->enforceDirichletMethod() == "WeakPenalty") {
    Timer::Action timer_action(m_time_stats, "CsrGpuWeakPenalty");

    //----------------------------------------------
    // weak penalty method to enforce Dirichlet BC
    //----------------------------------------------
    //  Let 'P' be the penalty term and let 'i' be the set of DOF for which
    //  Dirichlet condition needs to be applied
    //
    //  - For LHS matrix A the diag term corresponding to the Dirichlet DOF
    //           a_{i,i} = a_{i,i} + P
    //
    //  - For RHS vector b the term that corresponds to the Dirichlet DOF
    //           b_{i} = b_{i} * P
    //----------------------------------------------

    info() << "Applying Dirichlet boundary condition via "
           << options()->enforceDirichletMethod() << " method ";

    Real Penalty = options()->penalty(); // 1.0e30 is the default

    RunQueue* queue = acceleratorMng()->defaultQueue();
    auto command = makeCommand(queue);

    auto in_out_rhs_vect = ax::viewInOut(command, m_rhs_vect);
    auto in_csr_row = ax::viewIn(command, m_csr_matrix.m_matrix_row);
    auto in_csr_col = ax::viewIn(command, m_csr_matrix.m_matrix_column);
    auto in_out_csr_val = ax::viewInOut(command, m_csr_matrix.m_matrix_value);
    Int32 row_csr_size = m_csr_matrix.m_matrix_row.dim1Size();
    Int32 col_csr_size = m_csr_matrix.m_matrix_column.dim1Size();
    auto node_dof(m_dofs_on_nodes.nodeDoFConnectivityView());

    auto in_m_u_dirichlet = ax::viewIn(command, m_u_dirichlet);
    auto in_m_u = ax::viewIn(command, m_u);
    // In this loop :
    // m_u_dirichlet must be adapted
    // m_u must have a view
    // Set value must be replaced
    // m_rhs_vect must also be replaced
    command << RUNCOMMAND_ENUMERATE(Node, inode, ownNodes())
    {
      if (in_m_u_dirichlet(inode)) {
        DoFLocalId dof_id = node_dof.dofId(inode, 0);
        Int32 begin = in_csr_row(dof_id);
        Int32 end = 0;
        if (begin == row_csr_size - 1) {
          end = col_csr_size;
        }
        else {
          end = in_csr_row(dof_id + 1);
        }
        Int32 index = _getValIndexCsrGpu(begin, end, dof_id, in_csr_col);
        ax::doAtomic<ax::eAtomicOperation::Add>(in_out_csr_val(index), Penalty);
        //in_out_csr_val(index) += Penalty;

        Real u_g = Penalty * in_m_u(inode);
        in_out_rhs_vect(dof_id) = u_g;
      }
    };
  }
  else if (options()->enforceDirichletMethod() == "RowElimination") {

    //----------------------------------------------
    // Row elimination method to enforce Dirichlet BC
    //----------------------------------------------
    //  Let 'I' be the set of DOF for which  Dirichlet condition needs to be applied
    //
    //  to apply the Dirichlet on 'i'th DOF
    //  - For LHS matrix A the row terms corresponding to the Dirichlet DOF
    //           a_{i,j} = 0.  : i!=j
    //           a_{i,j} = 1.  : i==j
    //----------------------------------------------

    info() << "Applying Dirichlet boundary condition via "
           << options()->enforceDirichletMethod() << " method ";
    // TODO
  }
  else if (options()->enforceDirichletMethod() == "RowColumnElimination") {

    //----------------------------------------------
    // Row elimination method to enforce Dirichlet BC
    //----------------------------------------------
    //  Let 'I' be the set of DOF for which  Dirichlet condition needs to be applied
    //
    //  to apply the Dirichlet on 'i'th DOF
    //  - For LHS matrix A the row terms corresponding to the Dirichlet DOF
    //           a_{i,j} = 0.  : i!=j  for all j
    //           a_{i,j} = 1.  : i==j
    //    also the column terms corresponding to the Dirichlet DOF
    //           a_{i,j} = 0.  : i!=j  for all i
    //----------------------------------------------

    info() << "Applying Dirichlet boundary condition via "
           << options()->enforceDirichletMethod() << " method ";

    // TODO
  }
  else {

    info() << "Applying Dirichlet boundary condition via "
           << options()->enforceDirichletMethod() << " is not supported \n"
           << "enforce-Dirichlet-method only supports:\n"
           << "  - Penalty\n"
           << "  - WeakPenalty\n"
           << "  - RowElimination\n"
           << "  - RowColumnElimination\n";
  }

  if (options()->meshType == "TRIA3")
  {
    Timer::Action timer_action(m_time_stats, "CsrGpuConstantSourceTermAssembly");
    //----------------------------------------------
    // Constant source term assembly
    //----------------------------------------------
    //
    //  $int_{Omega}(f*v^h)$
    //  only for noded that are non-Dirichlet
    //----------------------------------------------

    RunQueue* queue = acceleratorMng()->defaultQueue();
    auto command = makeCommand(queue);

    auto in_out_rhs_vect = ax::viewInOut(command, m_rhs_vect);

    auto in_m_u_dirichlet = ax::viewIn(command, m_u_dirichlet);

    Real tmp_f = f;
    Real tmp_ElementNodes = ElementNodes;

    UnstructuredMeshConnectivityView m_connectivity_view;
    auto in_node_coord = ax::viewIn(command, m_node_coord);
    m_connectivity_view.setMesh(this->mesh());
    auto cnc = m_connectivity_view.cellNode();
    Arcane::ItemGenericInfoListView nodes_infos(this->mesh()->nodeFamily());
    auto node_dof(m_dofs_on_nodes.nodeDoFConnectivityView());
    // In this loop :
    // m_u_dirichlet must be adapted
    // node.isOwn must be adapted
    // m_rhs_vect must also be replaced
    // f and Element nodes must be put in local variable
    // computeArea must be replaced

    command << RUNCOMMAND_ENUMERATE(Cell, icell, allCells())
    {
      Real area = _computeAreaTriangle3Gpu(icell, cnc, in_node_coord);
      for (NodeLocalId node : cnc.nodes(icell)) {
        if (!(in_m_u_dirichlet(node)) && nodes_infos.isOwn(node)) {
          // Original code
          Real val = tmp_f * area / tmp_ElementNodes;
          ax::doAtomic<ax::eAtomicOperation::Add>(in_out_rhs_vect(node_dof.dofId(node, 0)), val);
        }
      }
    };
  }

  if (options()->meshType == "TETRA4")
  {
    Timer::Action timer_action(m_time_stats, "CsrGpuConstantSourceTermAssembly");
    //----------------------------------------------
    // Constant source term assembly
    //----------------------------------------------
    //
    //  $int_{Omega}(f*v^h)$
    //  only for noded that are non-Dirichlet
    //----------------------------------------------

    RunQueue* queue = acceleratorMng()->defaultQueue();
    auto command = makeCommand(queue);

    auto in_out_rhs_vect = ax::viewInOut(command, m_rhs_vect);

    auto in_m_u_dirichlet = ax::viewIn(command, m_u_dirichlet);

    Real tmp_f = f;
    Real tmp_ElementNodes = ElementNodes;

    UnstructuredMeshConnectivityView m_connectivity_view;
    auto in_node_coord = ax::viewIn(command, m_node_coord);
    m_connectivity_view.setMesh(this->mesh());
    auto cnc = m_connectivity_view.cellNode();
    Arcane::ItemGenericInfoListView nodes_infos(this->mesh()->nodeFamily());
    auto node_dof(m_dofs_on_nodes.nodeDoFConnectivityView());
    // In this loop :
    // m_u_dirichlet must be adapted
    // node.isOwn must be adapted
    // m_rhs_vect must also be replaced
    // f and Element nodes must be put in local variable
    // computeArea must be replaced

    command << RUNCOMMAND_ENUMERATE(Cell, icell, allCells())
    {
      Real area = _computeAreaTetra4Gpu(icell, cnc, in_node_coord);
      for (NodeLocalId node : cnc.nodes(icell)) {
        if (!(in_m_u_dirichlet(node)) && nodes_infos.isOwn(node)) {
          // Original code
          Real val = tmp_f * area / tmp_ElementNodes;
          ax::doAtomic<ax::eAtomicOperation::Add>(in_out_rhs_vect(node_dof.dofId(node, 0)), val);
        }
      }
    };
  }

  {
    Timer::Action timer_action(m_time_stats, "CsrGpuConstantFluxTermAssembly");

    //----------------------------------------------
    // Constant flux term assembly
    //----------------------------------------------
    //
    //  only for noded that are non-Dirichlet
    //  $int_{dOmega_N}((q.n)*v^h)$
    // or
    //  $int_{dOmega_N}((n_x*q_x + n_y*q_y)*v^h)$
    //----------------------------------------------
    for (const auto& bs : options()->neumannBoundaryCondition()) {
      FaceGroup group = bs->surface();

      if (bs->value.isPresent()) {
        Real value = bs->value();

        RunQueue* queue = acceleratorMng()->defaultQueue();
        auto command = makeCommand(queue);

        auto in_out_rhs_vect = ax::viewInOut(command, m_rhs_vect);

        auto in_m_u_dirichlet = ax::viewIn(command, m_u_dirichlet);

        UnstructuredMeshConnectivityView m_connectivity_view;
        auto in_node_coord = ax::viewIn(command, m_node_coord);
        m_connectivity_view.setMesh(this->mesh());
        auto fnc = m_connectivity_view.faceNode();
        Arcane::ItemGenericInfoListView nodes_infos(this->mesh()->nodeFamily());
        auto node_dof(m_dofs_on_nodes.nodeDoFConnectivityView());

        // In this loop :
        // m_u_dirichlet must be adapted
        // node.isOwn must be adapted
        // m_rhs_vect must also be replaced
        // computeEdgeLength2 must be reimplemented
        command << RUNCOMMAND_ENUMERATE(Face, iface, group)
        {
          Real length = _computeEdgeLength2Gpu(iface, fnc, in_node_coord);
          for (NodeLocalId node : fnc.nodes(iface)) {
            if (!(in_m_u_dirichlet[node]) && nodes_infos.isOwn(node))
              ax::doAtomic<ax::eAtomicOperation::Add>(in_out_rhs_vect[node_dof.dofId(node, 0)], value * length / 2.);
            //in_out_rhs_vect[node_dof.dofId(node, 0)] += value * length / 2.;
          }
        };
        continue;
      }

      if (bs->valueX.isPresent() && bs->valueY.isPresent()) {
        Real valueX = bs->valueX();
        Real valueY = bs->valueY();

        RunQueue* queue = acceleratorMng()->defaultQueue();
        auto command = makeCommand(queue);

        auto in_out_rhs_vect = ax::viewInOut(command, m_rhs_vect);

        auto in_m_u_dirichlet = ax::viewIn(command, m_u_dirichlet);

        UnstructuredMeshConnectivityView m_connectivity_view;
        auto in_node_coord = ax::viewIn(command, m_node_coord);
        m_connectivity_view.setMesh(this->mesh());
        auto fnc = m_connectivity_view.faceNode();
        Arcane::ItemGenericInfoListView nodes_infos(this->mesh()->nodeFamily());
        Arcane::FaceInfoListView faces_infos(this->mesh()->nodeFamily());
        auto node_dof(m_dofs_on_nodes.nodeDoFConnectivityView());

        // In this loop :
        // m_u_dirichlet must be adapted
        // node.isOwn must be adapted
        // m_rhs_vect must also be replaced
        // computeEdgeLength2 must be reimplemented
        // computeEdgeNormal2 must be reimplemented
        command << RUNCOMMAND_ENUMERATE(Face, iface, group)
        {
          Real length = _computeEdgeLength2Gpu(iface, fnc, in_node_coord);
          Real2 Normal = _computeEdgeNormal2Gpu(iface, fnc, in_node_coord, faces_infos);
          for (NodeLocalId node : fnc.nodes(iface)) {
            if (!(in_m_u_dirichlet[node]) && nodes_infos.isOwn(node)) {
              Real value = (Normal.x * valueX + Normal.y * valueY) * length / 2.;
              ax::doAtomic<ax::eAtomicOperation::Add>(in_out_rhs_vect[node_dof.dofId(node, 0)], value);
              //in_out_rhs_vect[node_dof.dofId(node, 0)] += value;
            }
          }
        };
        continue;
      }

      if (bs->valueX.isPresent()) {
        Real valueX = bs->valueX();

        RunQueue* queue = acceleratorMng()->defaultQueue();
        auto command = makeCommand(queue);

        auto in_out_rhs_vect = ax::viewInOut(command, m_rhs_vect);

        auto in_m_u_dirichlet = ax::viewIn(command, m_u_dirichlet);

        UnstructuredMeshConnectivityView m_connectivity_view;
        auto in_node_coord = ax::viewIn(command, m_node_coord);
        m_connectivity_view.setMesh(this->mesh());
        auto fnc = m_connectivity_view.faceNode();
        Arcane::ItemGenericInfoListView nodes_infos(this->mesh()->nodeFamily());
        Arcane::FaceInfoListView faces_infos(this->mesh()->nodeFamily());
        auto node_dof(m_dofs_on_nodes.nodeDoFConnectivityView());

        // In this loop :
        // m_u_dirichlet must be adapted
        // node.isOwn must be adapted
        // m_rhs_vect must also be replaced
        // computeEdgeLength2 must be reimplemented
        // computeEdgeNormal2 must be reimplemented
        command << RUNCOMMAND_ENUMERATE(Face, iface, group)
        {
          Real length = _computeEdgeLength2Gpu(iface, fnc, in_node_coord);
          Real2 Normal = _computeEdgeNormal2Gpu(iface, fnc, in_node_coord, faces_infos);
          for (NodeLocalId node : fnc.nodes(iface)) {
            if (!(in_m_u_dirichlet[node]) && nodes_infos.isOwn(node)) {
              Real value = (Normal.x * valueX) * length / 2.;
              ax::doAtomic<ax::eAtomicOperation::Add>(in_out_rhs_vect[node_dof.dofId(node, 0)], value);
              //in_out_rhs_vect[node_dof.dofId(node, 0)] += value;
            }
          }
        };
        continue;
      }

      if (bs->valueY.isPresent()) {
        Real valueY = bs->valueY();

        RunQueue* queue = acceleratorMng()->defaultQueue();
        auto command = makeCommand(queue);

        auto in_out_rhs_vect = ax::viewInOut(command, m_rhs_vect);

        auto in_m_u_dirichlet = ax::viewIn(command, m_u_dirichlet);

        UnstructuredMeshConnectivityView m_connectivity_view;
        auto in_node_coord = ax::viewIn(command, m_node_coord);
        m_connectivity_view.setMesh(this->mesh());
        auto fnc = m_connectivity_view.faceNode();
        Arcane::ItemGenericInfoListView nodes_infos(this->mesh()->nodeFamily());
        Arcane::FaceInfoListView faces_infos(this->mesh()->nodeFamily());
        auto node_dof(m_dofs_on_nodes.nodeDoFConnectivityView());

        // In this loop :
        // m_u_dirichlet must be adapted
        // node.isOwn must be adapted
        // m_rhs_vect must also be replaced
        // computeEdgeLength2 must be reimplemented
        // computeEdgeNormal2 must be reimplemented
        command << RUNCOMMAND_ENUMERATE(Face, iface, group)
        {
          Real length = _computeEdgeLength2Gpu(iface, fnc, in_node_coord);
          Real2 Normal = _computeEdgeNormal2Gpu(iface, fnc, in_node_coord, faces_infos);
          for (NodeLocalId node : fnc.nodes(iface)) {
            if (!(in_m_u_dirichlet[node]) && nodes_infos.isOwn(node)) {
              Real value = (Normal.y * valueY) * length / 2.;
              ax::doAtomic<ax::eAtomicOperation::Add>(in_out_rhs_vect[node_dof.dofId(node, 0)], value);
              //in_out_rhs_vect[node_dof.dofId(node, 0)] += (Normal.y * valueY) * length / 2.;
            }
          }
        };
        continue;
      }
    }
  }
}

/*---------------------------------------------------------------------------*/
/*---------------------------------------------------------------------------*/
void FemModule::
_translateRhs()
{
  VariableDoFReal& rhs_values(m_linear_system.rhsVariable());
  rhs_values.fill(0.0);
  for (Int32 i = 0; i < m_rhs_vect.dim1Size(); i++) {

    rhs_values[DoFLocalId(i)] = m_rhs_vect[DoFLocalId(i)];
  }
}

/*---------------------------------------------------------------------------*/
/*---------------------------------------------------------------------------*/

ARCCORE_HOST_DEVICE
Real FemModule::
_computeAreaTetra4Gpu(CellLocalId icell, IndexedCellNodeConnectivityView cnc, ax::VariableNodeReal3InView in_node_coord)
{
  Real3 m0 = in_node_coord[cnc.nodeId(icell, 0)];
  Real3 m1 = in_node_coord[cnc.nodeId(icell, 1)];
  Real3 m2 = in_node_coord[cnc.nodeId(icell, 2)];
  Real3 m3 = in_node_coord[cnc.nodeId(icell, 3)];

  // Calculate vectors representing edges of the tetrahedron
  Real3 v0 = m1 - m0;
  Real3 v1 = m2 - m0;
  Real3 v2 = m3 - m0;

  // Compute volume using scalar triple product
  return std::abs(Arcane::math::dot(v0, Arcane::math::cross(v1, v2))) / 6.0;
}

/*---------------------------------------------------------------------------*/
/*---------------------------------------------------------------------------*/

ARCCORE_HOST_DEVICE
Real FemModule::
_computeAreaTriangle3Gpu(CellLocalId icell, IndexedCellNodeConnectivityView cnc, ax::VariableNodeReal3InView in_node_coord)
{
  Real3 m0 = in_node_coord[cnc.nodeId(icell, 0)];
  Real3 m1 = in_node_coord[cnc.nodeId(icell, 1)];
  Real3 m2 = in_node_coord[cnc.nodeId(icell, 2)];

  return 0.5 * ((m1.x - m0.x) * (m2.y - m0.y) - (m2.x - m0.x) * (m1.y - m0.y));
}

/*---------------------------------------------------------------------------*/
/*---------------------------------------------------------------------------*/

Real FemModule::
_computeAreaTriangle3(Cell cell)
{
  Real3 m0 = m_node_coord[cell.nodeId(0)];
  Real3 m1 = m_node_coord[cell.nodeId(1)];
  Real3 m2 = m_node_coord[cell.nodeId(2)];
  return 0.5 * ((m1.x - m0.x) * (m2.y - m0.y) - (m2.x - m0.x) * (m1.y - m0.y));
}

/*---------------------------------------------------------------------------*/
/*----------------------------#endif-----------------------------------------------*/

ARCCORE_HOST_DEVICE
Real FemModule::
_computeEdgeLength2Gpu(FaceLocalId iface, IndexedFaceNodeConnectivityView fnc, ax::VariableNodeReal3InView in_node_coord)
{
  Real3 m0 = in_node_coord[fnc.nodeId(iface, 0)];
  Real3 m1 = in_node_coord[fnc.nodeId(iface, 1)];
  return math::sqrt((m1.x - m0.x) * (m1.x - m0.x) + (m1.y - m0.y) * (m1.y - m0.y));
}

/*---------------------------------------------------------------------------*/
/*---------------------------------------------------------------------------*/

Real FemModule::
_computeEdgeLength2(Face face)
{
  Real3 m0 = m_node_coord[face.nodeId(0)];
  Real3 m1 = m_node_coord[face.nodeId(1)];
  return math::sqrt((m1.x - m0.x) * (m1.x - m0.x) + (m1.y - m0.y) * (m1.y - m0.y));
}

/*---------------------------------------------------------------------------*/
/*---------------------------------------------------------------------------*/


Real FemModule::
_computeAreaTetra4(Cell cell)
{
  Real3 m0 = m_node_coord[cell.nodeId(0)];
  Real3 m1 = m_node_coord[cell.nodeId(1)];
  Real3 m2 = m_node_coord[cell.nodeId(2)];
  Real3 m3 = m_node_coord[cell.nodeId(3)];

  // Calculate vectors representing edges of the tetrahedron
  Real3 v0 = m1 - m0;
  Real3 v1 = m2 - m0;
  Real3 v2 = m3 - m0;

  // Compute volume using scalar triple product
  return std::abs(Arcane::math::dot(v0, Arcane::math::cross(v1, v2))) / 6.0;
}

/*---------------------------------------------------------------------------*/
/*---------------------------------------------------------------------------*/

ARCCORE_HOST_DEVICE
Real2 FemModule::
_computeEdgeNormal2Gpu(FaceLocalId iface, IndexedFaceNodeConnectivityView fnc,
                       ax::VariableNodeReal3InView in_node_coord, Arcane::FaceInfoListView faces_infos)
{
  Real3 m0 = in_node_coord[fnc.nodeId(iface, 0)];
  Real3 m1 = in_node_coord[fnc.nodeId(iface, 1)];
  // We need to access this information on GPU
  if (!faces_infos.isSubDomainBoundaryOutside(iface)) {
    Real3 tmp = m0;
    m0 = m1;
    m1 = tmp;
  }
  Real2 N;
  Real norm_N = math::sqrt((m1.y - m0.y) * (m1.y - m0.y) + (m1.x - m0.x) * (m1.x - m0.x)); // for normalizing
  N.x = (m1.y - m0.y) / norm_N;
  N.y = (m0.x - m1.x) / norm_N;
  return N;
}

/*---------------------------------------------------------------------------*/
/*---------------------------------------------------------------------------*/

Real2 FemModule::
_computeEdgeNormal2(Face face)
{
  Real3 m0 = m_node_coord[face.nodeId(0)];
  Real3 m1 = m_node_coord[face.nodeId(1)];
  if (!face.isSubDomainBoundaryOutside())
    std::swap(m0, m1);
  Real2 N;
  Real norm_N = math::sqrt((m1.y - m0.y) * (m1.y - m0.y) + (m1.x - m0.x) * (m1.x - m0.x)); // for normalizing
  N.x = (m1.y - m0.y) / norm_N;
  N.y = (m0.x - m1.x) / norm_N;
  return N;
}

/*---------------------------------------------------------------------------*/
/*---------------------------------------------------------------------------*/

FixedMatrix<3, 3> FemModule::
_computeElementMatrixTRIA3(Cell cell)
{
  // Get coordiantes of the triangle element  TRI3
  //------------------------------------------------
  //                  0 o
  //                   . .
  //                  .   .
  //                 .     .
  //              1 o . . . o 2
  //------------------------------------------------
  Real3 m0 = m_node_coord[cell.nodeId(0)];
  Real3 m1 = m_node_coord[cell.nodeId(1)];
  Real3 m2 = m_node_coord[cell.nodeId(2)];

  Real area = _computeAreaTriangle3(cell); // calculate area

  Real2 dPhi0(m1.y - m2.y, m2.x - m1.x);
  Real2 dPhi1(m2.y - m0.y, m0.x - m2.x);
  Real2 dPhi2(m0.y - m1.y, m1.x - m0.x);

  FixedMatrix<2, 3> b_matrix;
  b_matrix(0, 0) = dPhi0.x;
  b_matrix(0, 1) = dPhi1.x;
  b_matrix(0, 2) = dPhi2.x;

  b_matrix(1, 0) = dPhi0.y;
  b_matrix(1, 1) = dPhi1.y;
  b_matrix(1, 2) = dPhi2.y;

  b_matrix.multInPlace(1.0 / (2.0 * area));

  FixedMatrix<3, 3> int_cdPi_dPj = matrixMultiplication(matrixTranspose(b_matrix), b_matrix);
  int_cdPi_dPj.multInPlace(area);

  //info() << "Cell=" << cell.localId();
  //std::cout << " int_cdPi_dPj=";
  //int_cdPi_dPj.dump(std::cout);
  //std::cout << "\n";

  return int_cdPi_dPj;
}

/*---------------------------------------------------------------------------*/
/*---------------------------------------------------------------------------*/

FixedMatrix<4, 4> FemModule::
_computeElementMatrixTETRA4(Cell cell)
{
  // Get coordinates of the triangle element  TETRA4
  //------------------------------------------------
  //                3 o
  //                 /|\
  //                / | \
  //               /  |  \
  //              /   o 2 \
  //             / .    .  \
  //            o-----------o
  //            0           1
  //------------------------------------------------
  Real3 m0 = m_node_coord[cell.nodeId(0)];
  Real3 m1 = m_node_coord[cell.nodeId(1)];
  Real3 m2 = m_node_coord[cell.nodeId(2)];
  Real3 m3 = m_node_coord[cell.nodeId(3)];

  Real volume = _computeAreaTetra4(cell);

  // Compute gradients of shape functions
  Real3 dPhi0 = Arcane::math::cross(m2 - m1, m1 - m3) ;
  Real3 dPhi1 = Arcane::math::cross(m3 - m0, m0 - m2) ;
  Real3 dPhi2 = Arcane::math::cross(m1 - m0, m0 - m3) ;
  Real3 dPhi3 = Arcane::math::cross(m0 - m1, m1 - m2) ;

  // Construct the B-matrix
  FixedMatrix<3, 4> b_matrix;
  b_matrix(0, 0) = dPhi0.x;
  b_matrix(1, 0) = dPhi0.y;
  b_matrix(2, 0) = dPhi0.z;

  b_matrix(0, 1) = dPhi1.x;
  b_matrix(1, 1) = dPhi1.y;
  b_matrix(2, 1) = dPhi1.z;

  b_matrix(0, 2) = dPhi2.x;
  b_matrix(1, 2) = dPhi2.y;
  b_matrix(2, 2) = dPhi2.z;

  b_matrix(0, 3) = dPhi3.x;
  b_matrix(1, 3) = dPhi3.y;
  b_matrix(2, 3) = dPhi3.z;

  b_matrix.multInPlace(1.0 / (6.0 * volume));

  // Compute the element matrix
  FixedMatrix<4, 4> int_cdPi_dPj = matrixMultiplication(matrixTranspose(b_matrix), b_matrix);
  int_cdPi_dPj.multInPlace(volume);

/*
  cout << " Ae \n"
       << "\t" << int_cdPi_dPj(0,0)<<"\t"<< int_cdPi_dPj(0,1)<<"\t"<< int_cdPi_dPj(0,2)<<"\t"<< int_cdPi_dPj(0,3)<<"\n"
       << "\t" << int_cdPi_dPj(1,0)<<"\t"<< int_cdPi_dPj(1,1)<<"\t"<< int_cdPi_dPj(1,2)<<"\t"<< int_cdPi_dPj(1,3)<<"\n"
       << "\t" << int_cdPi_dPj(2,0)<<"\t"<< int_cdPi_dPj(2,1)<<"\t"<< int_cdPi_dPj(2,2)<<"\t"<< int_cdPi_dPj(2,3)<<"\n"
       << "\t" << int_cdPi_dPj(3,0)<<"\t"<< int_cdPi_dPj(3,1)<<"\t"<< int_cdPi_dPj(3,2)<<"\t"<< int_cdPi_dPj(3,3)<<"\n"
       << endl;
*/

  return int_cdPi_dPj;
}

/*---------------------------------------------------------------------------*/
/*---------------------------------------------------------------------------*/

void FemModule::
_assembleBilinearOperatorTETRA4()
{
  auto node_dof(m_dofs_on_nodes.nodeDoFConnectivityView());

  ENUMERATE_ (Cell, icell, allCells()) {
    Cell cell = *icell;

    auto K_e = _computeElementMatrixTETRA4(cell);  // element stiffness matrix

    //             # assemble elementary matrix into the global one
    //             # elementary terms are positioned into K according
    //             # to the rank of associated node in the mesh.nodes list
    //             for node1 in elem.nodes:
    //                 inode1=elem.nodes.index(node1) # get position of node1 in nodes list
    //                 for node2 in elem.nodes:
    //                     inode2=elem.nodes.index(node2)
    //                     K[node1.rank,node2.rank]=K[node1.rank,node2.rank]+K_e[inode1,inode2]
    Int32 n1_index = 0;
    for (Node node1 : cell.nodes()) {
      Int32 n2_index = 0;
      for (Node node2 : cell.nodes()) {
        // K[node1.rank,node2.rank]=K[node1.rank,node2.rank]+K_e[inode1,inode2]
        Real v = K_e(n1_index, n2_index);
        // m_k_matrix(node1.localId(), node2.localId()) += v;
        if (node1.isOwn()) {
          m_linear_system.matrixAddValue(node_dof.dofId(node1, 0), node_dof.dofId(node2, 0), v);
        }
        ++n2_index;
      }
      ++n1_index;
    }
  }

}

/*---------------------------------------------------------------------------*/
/*---------------------------------------------------------------------------*/

void FemModule::
_solve()
{
  ITimeStats* tstat = m_time_stats;
  Timer::Action timer_action(tstat, "Solving");

  {
    Timer::Action ta1(tstat, "LinearSystemSolve");
    // # T=linalg.solve(K,RHS)
    m_linear_system.solve();
  }

  // Re-Apply boundary conditions because the solver has modified the value
  // of u on all nodes
  {
    Timer::Action ta1(tstat, "ApplyBoundaryConditions");
    _applyDirichletBoundaryConditions();
  }

  {
    Timer::Action ta1(tstat, "CopySolution");
    VariableDoFReal& dof_u(m_linear_system.solutionVariable());
    // Copy RHS DoF to Node u
    auto node_dof(m_dofs_on_nodes.nodeDoFConnectivityView());
    ENUMERATE_ (Node, inode, ownNodes()) {
      Node node = *inode;
      Real v = dof_u[node_dof.dofId(node, 0)];
      m_u[node] = v;
    }
  }

  //test
  m_u.synchronize();

  // def update_T(self,T):
  //     """Update u value on nodes after the FE resolution"""
  //     for i in range(0,len(self.mesh.nodes)):
  //         node=self.mesh.nodes[i]
  //         # don't update T imposed by Dirichlet BC
  //         if not node.is_T_fixed:
  //             self.mesh.nodes[i].T=T[i]

  const bool do_print = (allNodes().size() < 200);
  if (do_print) {
    ENUMERATE_ (Node, inode, allNodes()) {
      Node node = *inode;
      info() << "u[" << node.localId() << "][" << node.uniqueId() << "] = "
             << m_u[node];
      //info() << "u[]" << node.uniqueId() << " "
      //       << m_u[node];
    }
  }
}

/*---------------------------------------------------------------------------*/
/*---------------------------------------------------------------------------*/

void FemModule::
_build()
{
  Connectivity c(mesh()->connectivity());
  if (options()->meshType == "TETRA4" && options()->createEdges()){
    info() << "Adding edge connectivity";
    c.enableConnectivity(Connectivity::CT_HasEdge);
  }
}

/*---------------------------------------------------------------------------*/
/*---------------------------------------------------------------------------*/

void FemModule::
_checkResultFile()
{
  String filename = options()->resultFile();
  info() << "CheckResultFile filename=" << filename;
  if (filename.empty())
    return;
  const double epsilon = 1.0e-4;
  const double skipValuesMinLim = 1.0e-16;
  checkNodeResultFile(traceMng(), filename, m_u, epsilon, skipValuesMinLim);
}

/*---------------------------------------------------------------------------*/
/*---------------------------------------------------------------------------*/

bool FemModule::
_isMasterRank() const
{
  return parallelMng()->isMasterIO();
}

/*---------------------------------------------------------------------------*/
/*---------------------------------------------------------------------------*/

ARCANE_REGISTER_MODULE_FEM(FemModule);

/*---------------------------------------------------------------------------*/
/*---------------------------------------------------------------------------*/

void FemModule::fileNumArray(bool ref, NumArray<Real, MDDim1> numarray)
{
  ofstream file;
  if (ref)
    file.open("ref.txt");
  else
    file.open("test.txt");
  for (auto i = 0; i < numarray.dim1Size(); i++) {
    file << numarray(i) << " ";
  }
}

/*---------------------------------------------------------------------------*/
/*---------------------------------------------------------------------------*/<|MERGE_RESOLUTION|>--- conflicted
+++ resolved
@@ -466,13 +466,8 @@
     m_coo_matrix.translateToLinearSystem(m_linear_system);
   }
 
-<<<<<<< HEAD
 #ifdef ARCANE_HAS_ACCELERATOR
   if (m_use_coo_gpu) {
-=======
-#ifdef USE_COO_GPU
-  for (i = 0; i < 3; i++) {
->>>>>>> cbbf0e3d
     m_linear_system.clearValues();
     if (options()->meshType == "TRIA3")
       _assembleCooGPUBilinearOperatorTRIA3();
