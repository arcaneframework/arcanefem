--- conflicted
+++ resolved
@@ -262,12 +262,7 @@
   static ARCCORE_HOST_DEVICE inline void
   _computeElementMatrixTETRA4GPU(CellLocalId icell, IndexedCellNodeConnectivityView cnc,
                                  ax::VariableNodeReal3InView in_node_coord, Real K_e[16]);
-<<<<<<< HEAD
-
- private:
-
-=======
->>>>>>> 689a80a1
+
 
  private:
  public:
@@ -445,10 +440,7 @@
     }
   }
 }
-<<<<<<< HEAD
-
-=======
->>>>>>> 689a80a1
+
 /*---------------------------------------------------------------------------*/
 /*---------------------------------------------------------------------------*/
 
